"""Code for signals preprocessing pipeline."""

__author__ = "Jonas Van Der Donckt, Emiel Deprost, Jeroen Van Der Donckt"

import warnings
from itertools import chain
from pathlib import Path
<<<<<<< HEAD
from typing import Callable, Dict, List, Union, Optional
=======
from typing import Callable, Dict, List, Optional, Union
>>>>>>> c0c3fc09

import dill
import numpy as np
<<<<<<< HEAD
import logging
import time
import warnings
=======
import pandas as pd
>>>>>>> c0c3fc09

from .logger import logger


def dataframe_func(func: Callable):
    """Decorate function to use a DataFrame instead of a series dict.

    This decorator can be used for functions that need to work on a whole DataFrame,
    it will convert the series dict input into a DataFrame with an outer merge.
    The decorated function has to take a DataFrame as first argument.
    The function's prototype should be:
    "func(df : pd.DataFrame, **kwargs)
        -> Union[np.ndarray, pd.Series, pd.DataFrame, List[pd.Series]]"
    """

    def wrapper(series_dict: Dict[str, pd.Series], **kwargs):
        df = _series_dict_to_df(series_dict)
        res = func(df, **kwargs)
        return res

    wrapper.__name__ = "dataframe_func: " + func.__name__
    return wrapper


# def numpy_func(func):
#     """Decorate function to use numpy array instead of a series dict.

#     The signals dict will be passed as multiple signals to the decorated function.
#     This should be a function where the key has no importance and the processing
#     can be applied to all the required signals identically. The decorated function
#     has to take a numpy array as input and also return a numpy array.
#     The function's prototype should be:
#     "func(signal: np.ndarray, **kwargs) -> np.ndarray"
#     """

#     def wrapper(series_dict: Dict[str, pd.Series], **kwargs):
#         output_dict = dict()
#         for k, v in series_dict.items():
#             res = func(v.values, **kwargs)
#             assert isinstance(res, np.ndarray)
#             res = pd.Series(data=res, index=v.index, name=v.name)
#             output_dict[k] = res

#         return output_dict

#     wrapper.__name__ = "[wrapped: numpy_func] " + func.__name__
#     return wrapper


def _series_dict_to_df(series_dict: Dict[str, pd.Series]) -> pd.DataFrame:
    """Convert the `series_dict` into a pandas DataFrame with an outer merge.

    Parameters
    ----------
    series_dict : Dict[str, pd.Series]
        The dict with the Series.

    Returns
    -------
    pd.DataFrame
        The merged pandas DataFrame

    Note
    ----
    The `series_dict` is an internal representation of the signals list.
    In this dictionary, the key is always the accompanying series its name.
    This internal representation is constructed in the `__call__` method of the
    `SeriesProcessorPipeline`.

    """
    # 0. Check if the series_dict has only 1 signal, to create the df efficiently
    if len(series_dict) == 1:
        return pd.DataFrame(series_dict)
    # 1. Check if the time-indexes of the series are equal, to create the df efficiently
    try:
        index_info = set(
            [(s.index[0], s.index[-1], len(s), s.index.freq) for s in series_dict.values()]
        )
        freq_idx = -1  # The index of the frequency info in the tuple(s) in index_info
        if len(index_info) == 1 and list(index_info)[0][freq_idx] is not None:
            # When the time-indexes are the same we can create df very efficiently
            return pd.DataFrame(series_dict)
    except IndexError:
        # We catch an indexError as we make the assumption that there is data within the
        # series -> we do not make that assumption when constructing the DataFrame the
        # slow way.
        pass
    # 2. If check failed, create the df by merging the series (the slow way)
    df = pd.DataFrame()
    for s in series_dict.values():
        df = df.merge(s, left_index=True, right_index=True, how="outer")
    return df


def _np_array_to_series(np_array: np.ndarray, series: pd.Series) -> pd.Series:
    """Convert the `np_array` into a pandas Series.

    Parameters
    ----------
    np_array: np.ndarray
        The numpy array that needs to be converted to a pandas Series.
    series: pd.Series
        The pandas Series that contains the name and the index for the `np_array`.

    Returns
    -------
    pd.Series
        The numpy array as a pandas Series with as index the given series its index and
        as name the series its name

    Note
    ----
    The given `np_array` receives the same index and name as the `series`.
    Hence, the `np_array` needs to have the same length as the `series`.
    Giving the `np_array` the same name as the `series`, will result in transforming
    (i.e., replacing) the `series` in the pipeline.
    When a user does not want a numpy array to replace its input series, it is his / her
    responsibility to create a new `pd.Series` (or `pd.DataFrame`) of that numpy array
    with a different (column) name.

    """
    # The length of the out has to be the same as the signal length
    assert len(np_array) == len(series)
    return pd.Series(data=np_array, index=series.index, name=series.name)


def _handle_seriesprocessor_func_output(
    func_output: Union[np.ndarray, pd.Series, pd.DataFrame, List[pd.Series]],
    required_dict: Dict[str, pd.Series],
    func_name: str,
) -> Union[Dict[str, pd.Series], pd.DataFrame]:
    """Handle the output of a SeriesProcessor its function.

    Parameters
    ----------
    func_output: Union[np.ndarray, pd.Series, pd.DataFrame, List[pd.Series]]
        The output of the SeriesProcessor its function.
    required_dict: Dict[str, pd.Series]
        The series dict that contains the required signals for the `SeriesProcessor` its
        function.
    func_name: str
        The name of the SeriesProcessor (its function).

    Returns
    -------
    Union[Dict[str, pd.Series], pd.DataFrame]
        The processed outputs in the given func_output.
        If the `func_output` is a `pd.DataFrame`, the `pd.DataFrame` is returned.
        If the `func_output` is a `pd.Series`, `np.ndarray`, or list of `pd.Series`,
        a series dict is returned.

    Raises
    ------
    _ProcessingError
        Error raised when a processing step fails.

    Note
    ----
    If `func_output` is a `np.ndarray`, the given `requested_dict` must contain just 1
    series! That series its name and index are used to return a series dict. When a
    user does not want a numpy array to replace its input series, it is his / her
    responsibility to create a new `pd.Series` (or `pd.DataFrame`) of that numpy array
    with a different (column) name.
    If `func_output` is a `pd.Series`, keep in mind that the input series gets
    transformed (i.e., replaced) with the `func_output` when the series name is equal.

    """
    if isinstance(func_output, pd.DataFrame):
        # Nothing has to be done! A pd.DataFrame can be added to a series_dict using
        # series_dict.update(df)
        # Note: converting this to a dictionary (to_dict()) is **very** inefficient!
        return func_output
    elif isinstance(func_output, pd.Series):
        # Convert series to series_dict and return
        if len(required_dict) == 1:
            # In a series_dict input_key == series.name
            input_key = list(required_dict.keys())[0]
            if input_key != func_output.name:
                # TODO: unsure about this warning
                warnings.warn(
                    "Function output is a single series with a different name "
                    + f"({func_output.name}) from the input series name {input_key}!\n"
                    + "\t > Make sure this is expected behavior! Input signal "
                    + f"{input_key} won't be updated with the function output, instead "
                    + f"output {func_output.name} will be appended to the outputs."
                )
        return {func_output.name: func_output}
    elif isinstance(func_output, np.ndarray):
        # Must be constructed from just 1 signal
        assert len(required_dict) == 1
        input_signal = list(required_dict.values())[0]
        return {input_signal.name: _np_array_to_series(func_output, input_signal)}
    elif isinstance(func_output, list):
        # Nothing has to be done! A dict can be directly added to the series_dict
        assert len(set([s.name for s in func_output])) == len(func_output)
        return {s.name: s for s in func_output}
    else:
        raise TypeError(f"Function output type is invalid for processor {func_name}")


def _handle_single_series_func(
    func: Callable,
    required_dict: Dict[str, pd.Series],
    func_name: str,
    **kwargs,
) -> Dict[str, pd.Series]:
    """Handle a function that uses a single series instead of a series dict.

    This is a wrapper for a function that requires a `pd.Series` as input.
    The signals of the `required_dict` are passed one-by-one to the function and the
    output is aggregated in a (new) series_dict.

    Parameters
    ----------
    func: Callable[[pd.Series], Union[np.ndarray, pd.Series, pd.DataFrame, List[pd.Series]]]
        The output of the SeriesProcessor its function.
    func : Callable
        A callable that processes a single series. `func` has to take a Series as input.
        The output can be rather versatile.
        The prototype of the function should match:
        `func(series: pd.Series)
            -> Union[np.ndarray, pd.Series, pd.DataFrame, List[pd.Series]]`.
    required_dict: Dict[str, pd.Series]
        The series dict that contains the required signals for the SeriesProcessor its
        function.
    func_name: str
        The name of the SeriesProcessor (its function).

    Returns
    -------
    Dict[str, pd.Series]
        The processed outputs for the given `required_dict`.

    Raises
    ------
    _ProcessingError
        Error raised when a processing step fails.

    Note
    ----
    If you want to transform (i.e., replace) the input series in the pipeline, than
    `func` should return either:
        * a `np.ndarray`.
        * a `pd.Series` with the same name as the input series.
        * a `pd.DataFrame` with (one) column name equal to the input series its name.
        * a list of `pd.Series` in which (exact) one series has the same name as the
          input series.
    Series (& columns) with other (column) names will be added to the series dict.

    """
    output_dict = dict()
    for k, v in required_dict.items():
        func_output = func(v, **kwargs)
        # Handle the function output (i.e., convert to correct type)
        func_output = _handle_seriesprocessor_func_output(
            func_output, {k: v}, func_name
        )
        # Check that the output of the function call produces unique columns / keys
        assert len(set(output_dict.keys()).intersection(func_output.keys())) == 0
        output_dict.update(func_output)
    return output_dict


class _ProcessingError(Exception):
    pass


class SeriesProcessor:
    """Class that executes a specific operation on the passed series_dict."""

    def __init__(
        self,
        required_series: List[str],
        func: Callable,
        single_series_func=False,
        name=None,
        **kwargs,
    ):
        """Init a SeriesProcessor object.

        Parameters
        ----------
        required_series : List[str]
            A list of the required signals for this processor.
        func : Callable
            A callable that processes a series_dict (or a single series; see below).
            `func` has to take a dict with keys the signal names and the corresponding
            (time indexed) Series as input.
            `func` could also take a `pd.Series` as input, in that case the flag
            `single_series_func` should be set to True.
            The output can be rather versatile.
            The prototype of the function should match:
            `func(series_dict: Union[Dict[str, pd.Series], pd.Series])
                -> Union[np.ndarray, pd.Series, pd.DataFrame, List[pd.Series]]`.
        single_series_func : bool, optional
            Whether the given `func` is a single series function, by default False.
            A single series function is a function that takes 1 series as input and
            thus has to be called for each of the `required_series`.
        name : str, optional
            The name of the processor, by default None and the `func.__name__`
            will be used.

        Note
        ----
        If the output of `func` is a `np.ndarray`, the given `required_series` must have
        length 1, i.e., the function requires just 1 series! That series its name and
        index are used to return a series dict.

        """
        self.required_series = required_series
        self.func = func
        self.single_series_func = single_series_func
        if name:
            self.name = name
        else:
            self.name = self.func.__name__

        self.kwargs = kwargs

    def __call__(
        self, series_dict: Dict[str, pd.Series]
    ) -> Union[Dict[str, pd.Series], pd.DataFrame]:
        """Cal(l)culates the processed signal.

        Parameters
        ----------
        series_dict : Dict[str, pd.Series]
            A dict of pandas signals containing the signals that need to be processed.
            The key should always be the accompanying series its name.

        Returns
        -------
        Dict[str, pd.Series]
            The processed `series_dict`

        Raises
        ------
        KeyError
            Raised when a key is not present in the `series_dict` but required for the
            processing.
        TypeError
            Raised when the output of the `SeriesProcessor` is not of the correct type.

        Note
        ----
        The `series_dict` is actually an internal representation of the signals list.
        This internal representation is constructed in the `__call__` method of the
        `SeriesProcessorPipeline`.

        Note
        ----
        If you want to test or debug your `SeriesProcessor` object, just encapsulate
        your instance of this class in a `SeriesProcessorPipeline`. The latter
        allows more versatile input for the `__call__` method.

        """
        t_start = time.time()

        # Only selecting the signals that are needed for this processing step
        requested_dict = {}
        try:
            for sig in self.required_series:
                requested_dict[sig] = series_dict[sig]
        except KeyError as key:
            # Re raise error as we can't continue
            raise KeyError(
                "Key %s is not present in the input dict and needed for processor %s"
                % (key, self.name)
            )

        # Variable that will contain the final output of this method
        processed_output: Union[Dict[str, pd.Series], pd.DataFrame]
        if self.single_series_func:
            # Handle series func includes _handle_seriesprocessor_func_output!
            processed_output =  _handle_single_series_func(
                self.func, requested_dict, self.name, **self.kwargs
            )
        else:
            func_output = self.func(requested_dict, **self.kwargs)
            processed_output = _handle_seriesprocessor_func_output(func_output, requested_dict, self.name)

        elapsed = time.time() - t_start
        logger.info(
                f"Finished function [{self.name}] as [single_series_func={self.single_series_func}] on {list(requested_dict.keys())} in [{elapsed} seconds]!"
        )

        return processed_output

    def __repr__(self):
        """Return formal representation of object."""
        return self.name + (" " + str(self.kwargs)) if self.kwargs is not None else ""

    def __str__(self):
        """Return informal representation of object."""
        return self.__repr__()


class SeriesProcessorPipeline:
    """Pipeline containing `SeriesProcessor` object to be applied sequentially."""

    def __init__(self, processors: Optional[List[SeriesProcessor]] = None):
        """Init `SeriesProcessorPipeline object.

        Parameters
        ----------
        processors : List[SeriesProcessor], optional
            List of `SeriesProcessor` objects that will be applied sequentially to the
            signals dict. The processing steps will be executed in the same order as
            passed with this list, by default None

        """
        self.processing_registry: List[SeriesProcessor] = []
        if processors is not None:
            self.processing_registry = processors

    def get_all_required_signals(self) -> List[str]:
        """Return required signal for this pipeline.

        Return a list of signal keys that are required in order to execute all the
        `SeriesProcessor` objects that currently are in the pipeline.

        Returns
        -------
        List[str]
            List of all the required signal keys.

        """
        return list(
            set(
                chain.from_iterable(
                    [pr.required_series for pr in self.processing_registry]
                )
            )
        )

    def append(self, processor: SeriesProcessor) -> None:
        """Append a `SeriesProcessor` at the end of pipeline.

        Parameters
        ----------
        processor : SeriesProcessor
            The `SeriesProcessor` that will be added to the end of the pipeline

        """
        self.processing_registry.append(processor)

    def __call__(
        self,
        signals: Union[
            List[Union[pd.Series, pd.DataFrame]],
            pd.Series,
            pd.DataFrame,
        ],
        return_all_signals=True,
        return_df=True,
        drop_keys=[],
        logging_file_path: Optional[Union[str, Path]] = None,
    ) -> Union[Dict[str, pd.Series], pd.DataFrame]:
        """Execute all `SeriesProcessor` objects in pipeline sequentially.

        Apply all the processing steps on passed Series list or DataFrame and return the
        preprocessed Series list or DataFrame.

        Parameters
        ----------
        signals : Union[List[Union[pd.Series, pd.DataFrame]], pd.Series, pd.DataFrame]
            The signals on which the preprocessing steps will be executed. The signals
            need a datetime index.
        return_all_signals : bool, default: True
            Whether the output needs to return all the signals. If `True` the output
            will contain all signals that were passed to this method. If `False` the
            output will contain just the required signals (see
            `get_all_required_signals`).
        return_df : bool, default: True
            Whether the output needs to be a series dict or a DataFrame. If `True` the
            output series will be combined to a DataFrame with an outer merge,
            by default True.
        drop_keys : List[str], default: []
            Which keys should be dropped when returning the output.
        logging_file_path: str, default: None
            The file path where the logged messages are stored. If `None`, then no 
            logging `FileHandler` will be used and the logging messages are only pushed
            to stdout. Otherwise, a logging `FileHandler` will write the logged messages
            to the given file path.

        Returns
        -------
        Union[Dict[str, pd.Series], pd.DataFrame]
            The preprocessed series.

        Note
        ----
        If a `logging_file_path` is provided, the execution (time) statistics can be
        retrieved by calling `logger.get_function_duration_stats(logging_file_path)` and
        `logger.get_key_duration_stats(logging_file_path)`.
        Be aware that the `logging_file_path` gets cleared before the logger pushes 
        logged messages. Hence, one should use a separate logging file for the 
        processing and the feature part of this library.

        Raises
        ------
        _ProcessingError
            Error raised when a processing step fails.

        Note
        ----
        If a series processor its function output is a `np.ndarray`, the input series
        dict (required dict for that function) must contain just 1 series! That series
        its name and index are used to return a series dict. When a user does not want a
        numpy array to replace its input series, it is his / her responsibility to
        create a new `pd.Series` (or `pd.DataFrame`) of that numpy array with a
        different (column) name.
        If `func_output` is a `pd.Series`, keep in mind that the input series gets
        transformed (i.e., replaced) in the pipeline with the `func_output` when the
        series name is  equal.

        """
        # Delete other logging handlers
        if len(logger.handlers) > 1:
            logger.handlers = [h for h in logger.handlers if type(h) == logging.StreamHandler]
        assert len(logger.handlers) == 1, 'Multiple logging StreamHandlers present!!'

        if logging_file_path:
            if not isinstance(logging_file_path, Path):
                logging_file_path = Path(logging_file_path)
            if logging_file_path.exists():
                warnings.warn(
                    f"Logging file ({logging_file_path}) already exists. This file will be overwritten!"
                )
                # Clear the file
                #  -> because same FileHandler is used when calling this method twice
                open(logging_file_path, 'w').close()
            f_handler = logging.FileHandler(logging_file_path, mode="w")
            f_handler.setFormatter(
                logging.Formatter(
                    "%(asctime)s - %(name)s - %(levelname)s - %(message)s"
                )
            )
            f_handler.setLevel(logging.INFO)
            logger.addHandler(f_handler)

        # Converting the signals list into a dict
        series_dict = dict()

        def to_list(x):
            if not isinstance(x, list):
                return [x]
            return x

        series_list = []
        for series in to_list(signals):
            if type(series) == pd.DataFrame:
                series_list += [series[c] for c in series.columns]
            else:
                assert isinstance(series, pd.Series)
                series_list.append(series)

        for s in series_list:
            assert type(s) == pd.Series, f"Error non pd.Series object passed: {type(s)}"
            if not return_all_signals:
                # If just the required signals have to be returned
                if s.name in self.get_all_required_signals():
                    series_dict[s.name] = s.copy()
            else:
                # If all the signals have to be returned
                series_dict[s.name] = s.copy()

        output_keys = set()  # Maintain set of output signals
        for processor in self.processing_registry:
            try:
                processed_dict = processor(series_dict)
                output_keys.update(processed_dict.keys())
                series_dict.update(processed_dict)
            except Exception as e:
                raise _ProcessingError(
                    "Error while processing function {}".format(processor.name)
                ) from e

        if not return_all_signals:
            # Return just the output signals
            output_dict = {key: series_dict[key] for key in output_keys}
            series_dict = output_dict

        if drop_keys:
            # Drop the keys that should not be included in the output
            output_dict = {
                key: series_dict[key]
                for key in set(series_dict.keys()).difference(drop_keys)
            }
            series_dict = output_dict

        if return_df:
            # We merge the signals dict into a DataFrame
            return _series_dict_to_df(series_dict)
        else:
            return series_dict

    def serialize(self, file_path: Union[str, Path]):
        """Serialize this `SeriesProcessor` instance.

        Note
        ----
        As we use `dill` to serialize, we can also serialize (decorator)functions which
        are defined in the local scope, like lambdas.

        Parameters
        ----------
        file_path : Union[str, Path]
            The path where the `SeriesProcessor` will be serialized.

        See Also
        --------
        https://github.com/uqfoundation/dill

        """
        with open(file_path, "wb") as f:
            dill.dump(self, f, recurse=True)

    def __repr__(self):
        """Return formal representation of object."""
        return (
            "[\n" + "".join([f"\t{str(pr)}\n" for pr in self.processing_registry]) + "]"
        )

    def __str__(self):
        """Return informal representation of object."""
        return self.__repr__()<|MERGE_RESOLUTION|>--- conflicted
+++ resolved
@@ -5,21 +5,14 @@
 import warnings
 from itertools import chain
 from pathlib import Path
-<<<<<<< HEAD
-from typing import Callable, Dict, List, Union, Optional
-=======
 from typing import Callable, Dict, List, Optional, Union
->>>>>>> c0c3fc09
 
 import dill
 import numpy as np
-<<<<<<< HEAD
 import logging
 import time
 import warnings
-=======
 import pandas as pd
->>>>>>> c0c3fc09
 
 from .logger import logger
 
