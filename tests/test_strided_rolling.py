"""Tests for the strided rolling class"""

import numpy as np
import pandas as pd
import pytest

from .utils import dummy_data
from tsflex.features.segmenter.strided_rolling import (
    TimeStridedRolling,
    SequenceStridedRolling,
    TimeIndexSampleStridedRolling,
    StridedRolling,
)
from tsflex.features import FuncWrapper


def test_time_stroll_window_idx(dummy_data):
    for window_idx in ["begin", "middle", "end"]:
        stroll = TimeStridedRolling(
            data=dummy_data[["EDA"]],
            window=pd.Timedelta(seconds=5),
            strides=[pd.Timedelta(seconds=5)],
            window_idx=window_idx,
        )

        f = FuncWrapper(np.mean, output_names="numpy_mean")
        out = stroll.apply_func(f)
        assert f"EDA__numpy_mean__w=5s" in out.columns

    with pytest.raises(ValueError):
        TimeStridedRolling(
            data=dummy_data[["EDA", "TMP"]],
            window=pd.Timedelta(seconds=5),
            strides=[pd.Timedelta(seconds=2.5)],
            window_idx="invalid name",
        )


def test_sequence_stroll(dummy_data):
    tmp_series = dummy_data["TMP"].reset_index(drop=True)
    tmp_series[10:20] = None
    tmp_series = tmp_series.dropna()

    for window_idx in ["begin", "middle", "end"]:
        stroll = SequenceStridedRolling(
            data=tmp_series,
            window=4 * 30,
            strides=[4 * 10],
            window_idx=window_idx,
            approve_sparsity=True,
        )

        f = FuncWrapper(np.mean, output_names="numpy_mean")
        out = stroll.apply_func(f)
<<<<<<< HEAD
        assert f"TMP__numpy_mean__w={int(4*30)}" in out.columns
=======
        assert f"TMP__numpy_mean__w={int(4 * 30)}_s={int(4 * 10)}" in out.columns
>>>>>>> ea6b59ee


def test_sequence_stroll_last_window_full(dummy_data):
    df_eda = dummy_data["EDA"].reset_index(drop=True)

    def stroll_apply_dummy_func(data, window, stride) -> pd.DataFrame:
        stroll = SequenceStridedRolling(data, window, [stride], window_idx="end")
        return stroll.apply_func(FuncWrapper(np.min))

    out = stroll_apply_dummy_func(df_eda[:2198], window=1000, stride=200)
    assert out.index[-1] == 2000
    out = stroll_apply_dummy_func(df_eda[:2199], window=1000, stride=200)
    assert out.index[-1] == 2000
    out = stroll_apply_dummy_func(df_eda[:2200], window=1000, stride=200)
    assert out.index[-1] == 2000
    out = stroll_apply_dummy_func(df_eda[:2201], window=1000, stride=200)
    assert out.index[-1] == 2200
    out = stroll_apply_dummy_func(df_eda[:2202], window=1000, stride=200)
    assert out.index[-1] == 2200

    def stroll_apply_dummy_func(data, window, stride) -> pd.DataFrame:
        stroll = SequenceStridedRolling(data, window, [stride], window_idx="begin")
        return stroll.apply_func(FuncWrapper(np.min))

    out = stroll_apply_dummy_func(df_eda[:2198], window=1000, stride=200)
    assert out.index[-1] == 1000
    out = stroll_apply_dummy_func(df_eda[:2199], window=1000, stride=200)
    assert out.index[-1] == 1000
    out = stroll_apply_dummy_func(df_eda[:2200], window=1000, stride=200)
    assert out.index[-1] == 1000
    out = stroll_apply_dummy_func(df_eda[:2201], window=1000, stride=200)
    assert out.index[-1] == 1200
    out = stroll_apply_dummy_func(df_eda[:2202], window=1000, stride=200)
    assert out.index[-1] == 1200


def test_time_stroll_last_window_full(dummy_data):
    df_eda = dummy_data["EDA"]
    fs = 4

    def stroll_apply_dummy_func(data, window, stride) -> pd.DataFrame:
        stroll = TimeStridedRolling(data, window, [stride], window_idx="end")
        return stroll.apply_func(FuncWrapper(np.min))

    window_s = pd.Timedelta("30s")
    stride_s = pd.Timedelta("10s")
    out = stroll_apply_dummy_func(df_eda[: fs * 401], window=window_s, stride=stride_s)
    assert out.index[-1] == df_eda.index[fs * 400]

    out = stroll_apply_dummy_func(df_eda[: fs * 409], window=window_s, stride=stride_s)
    assert out.index[-1] == df_eda.index[fs * 400]

    # -> slicing is include left bound, discard right bound -> so UNTIL index 410
    # i.e. last index in sequence is just without 410 -> last valid full range 400
    out = stroll_apply_dummy_func(df_eda[: fs * 410], window=window_s, stride=stride_s)
    assert out.index[-1] == df_eda.index[fs * 400]

    out = stroll_apply_dummy_func(df_eda[: fs * 411], window=window_s, stride=stride_s)
    assert out.index[-1] == df_eda.index[fs * 410]
    out = stroll_apply_dummy_func(df_eda[: fs * 526], window=window_s, stride=stride_s)
    assert out.index[-1] == df_eda.index[fs * 520]


def test_abstract_class(dummy_data):
    tmp_series = dummy_data["TMP"].reset_index(drop=True)

    with pytest.raises(TypeError):
        StridedRolling(data=tmp_series, window=400, strides=[400])


def test_time_index_sequence_stroll(dummy_data):
    df_eda = dummy_data["EDA"]
    stroll = TimeIndexSampleStridedRolling(
        df_eda, window=1000, stride=50, window_idx="end"
    )
    return stroll.apply_func(FuncWrapper(np.min))


def test_sequence_stroll_indexing():
    s = pd.Series(data=[0, 1, 2, 3, 4], name="dummy")

    ## No Force
<<<<<<< HEAD
    sr = SequenceStridedRolling(s, window=3, strides=[1], window_idx="begin")
    assert np.all(sr.index == [0,1])
    sr = SequenceStridedRolling(s, window=3, strides=[2], window_idx="begin")
=======
    sr = SequenceStridedRolling(s, window=3, stride=1, window_idx="begin")
    assert np.all(sr.index == [0, 1])
    sr = SequenceStridedRolling(s, window=3, stride=2, window_idx="begin")
>>>>>>> ea6b59ee
    assert np.all(sr.index == [0])
    sr = SequenceStridedRolling(s, window=3, strides=[3], window_idx="begin")
    assert np.all(sr.index == [0])
    sr = SequenceStridedRolling(s, window=3, strides=[4], window_idx="begin")
    assert np.all(sr.index == [0])
    sr = SequenceStridedRolling(s, window=3, strides=[5], window_idx="begin")
    assert np.all(sr.index == [0])
    sr = SequenceStridedRolling(s, window=3, strides=[50], window_idx="begin")
    assert np.all(sr.index == [0])

    sr = SequenceStridedRolling(s, window=4, strides=[1], window_idx="begin")
    assert np.all(sr.index == [0])

    sr = SequenceStridedRolling(s, window=5, strides=[1], window_idx="begin")
    assert np.all(sr.index == [])
    sr = SequenceStridedRolling(s, window=6, strides=[1], window_idx="begin")
    assert np.all(sr.index == [])

    ## Force
<<<<<<< HEAD
    sr = SequenceStridedRolling(s, window=3, strides=[1], window_idx="begin", include_final_window=True)
    assert np.all(sr.index == [0,1,2])
    sr = SequenceStridedRolling(s, window=3, strides=[2], window_idx="begin", include_final_window=True)
    assert np.all(sr.index == [0,2])
    sr = SequenceStridedRolling(s, window=3, strides=[4], window_idx="begin", include_final_window=True)
    assert np.all(sr.index == [0, 4])
    sr = SequenceStridedRolling(s, window=3, strides=[5], window_idx="begin", include_final_window=True)
    assert np.all(sr.index == [0])
    sr = SequenceStridedRolling(s, window=3, strides=[50], window_idx="begin", include_final_window=True)
    assert np.all(sr.index == [0])

    sr = SequenceStridedRolling(s, window=4, strides=[1], window_idx="begin", include_final_window=True)
    assert np.all(sr.index == [0, 1])

    sr = SequenceStridedRolling(s, window=5, strides=[1], window_idx="begin", include_final_window=True)
    assert np.all(sr.index == [0])
    sr = SequenceStridedRolling(s, window=6, strides=[1], window_idx="begin", include_final_window=True)
=======
    sr = SequenceStridedRolling(s, window=3, stride=1, window_idx="begin",
                                include_final_window=True)
    assert np.all(sr.index == [0, 1, 2])
    sr = SequenceStridedRolling(s, window=3, stride=2, window_idx="begin",
                                include_final_window=True)
    assert np.all(sr.index == [0, 2])
    sr = SequenceStridedRolling(s, window=3, stride=4, window_idx="begin",
                                include_final_window=True)
    assert np.all(sr.index == [0, 4])
    sr = SequenceStridedRolling(s, window=3, stride=5, window_idx="begin",
                                include_final_window=True)
    assert np.all(sr.index == [0])
    sr = SequenceStridedRolling(s, window=3, stride=50, window_idx="begin",
                                include_final_window=True)
    assert np.all(sr.index == [0])

    sr = SequenceStridedRolling(s, window=4, stride=1, window_idx="begin",
                                include_final_window=True)
    assert np.all(sr.index == [0, 1])

    sr = SequenceStridedRolling(s, window=5, stride=1, window_idx="begin",
                                include_final_window=True)
    assert np.all(sr.index == [0])
    sr = SequenceStridedRolling(s, window=6, stride=1, window_idx="begin",
                                include_final_window=True)
>>>>>>> ea6b59ee
    assert np.all(sr.index == [])


def test_time_stroll_indexing():
    s = pd.Series(data=[0, 1, 2, 3, 4], name="dummy")
    time_index = pd.date_range("2020-01-01", freq="1h", periods=5)
    s.index = time_index

    def get_time_index(arr):
        return [time_index[idx] for idx in arr]

    ## No Force
<<<<<<< HEAD
    sr = TimeStridedRolling(s, window=pd.Timedelta(3, unit="h"), strides=[pd.Timedelta(1, unit="h")], window_idx="begin")
    assert np.all(sr.index == get_time_index([0,1]))
    sr = TimeStridedRolling(s, window=pd.Timedelta(3, unit="h"), strides=[pd.Timedelta(2, unit="h")], window_idx="begin")
    assert np.all(sr.index == get_time_index([0]))
    sr = TimeStridedRolling(s, window=pd.Timedelta(3, unit="h"), strides=[pd.Timedelta(3, unit="h")], window_idx="begin")
    assert np.all(sr.index == get_time_index([0]))
    sr = TimeStridedRolling(s, window=pd.Timedelta(3, unit="h"), strides=[pd.Timedelta(4, unit="h")], window_idx="begin")
    assert np.all(sr.index == get_time_index([0]))
    sr = TimeStridedRolling(s, window=pd.Timedelta(3, unit="h"), strides=[pd.Timedelta(5, unit="h")], window_idx="begin")
    assert np.all(sr.index == get_time_index([0]))
    sr = TimeStridedRolling(s, window=pd.Timedelta(3, unit="h"), strides=[pd.Timedelta(50, unit="h")], window_idx="begin")
    assert np.all(sr.index == get_time_index([0]))

    sr = TimeStridedRolling(s, window=pd.Timedelta(4, unit="h"), strides=[pd.Timedelta(1, unit="h")], window_idx="begin")
    assert np.all(sr.index == get_time_index([0]))

    sr = TimeStridedRolling(s, window=pd.Timedelta(5, unit="h"), strides=[pd.Timedelta(1, unit="h")], window_idx="begin")
    assert np.all(sr.index == [])
    sr = TimeStridedRolling(s, window=pd.Timedelta(6, unit="h"), strides=[pd.Timedelta(1, unit="h")], window_idx="begin")
    assert np.all(sr.index == [])

    ## Force
    sr = TimeStridedRolling(s, window=pd.Timedelta(3, unit="h"), strides=[pd.Timedelta(1, unit="h")], window_idx="begin", include_final_window=True)
    assert np.all(sr.index == get_time_index([0,1,2]))
    sr = TimeStridedRolling(s, window=pd.Timedelta(3, unit="h"), strides=[pd.Timedelta(2, unit="h")], window_idx="begin", include_final_window=True)
    assert np.all(sr.index == get_time_index([0,2]))
    sr = TimeStridedRolling(s, window=pd.Timedelta(3, unit="h"), strides=[pd.Timedelta(4, unit="h")], window_idx="begin", include_final_window=True)
    assert np.all(sr.index == get_time_index([0, 4]))
    sr = TimeStridedRolling(s, window=pd.Timedelta(3, unit="h"), strides=[pd.Timedelta(5, unit="h")], window_idx="begin", include_final_window=True)
    assert np.all(sr.index == get_time_index([0]))
    sr = TimeStridedRolling(s, window=pd.Timedelta(3, unit="h"), strides=[pd.Timedelta(50, unit="h")], window_idx="begin", include_final_window=True)
    assert np.all(sr.index == get_time_index([0]))

    sr = TimeStridedRolling(s, window=pd.Timedelta(4, unit="h"), strides=[pd.Timedelta(1, unit="h")], window_idx="begin", include_final_window=True)
    assert np.all(sr.index == get_time_index([0, 1]))

    sr = TimeStridedRolling(s, window=pd.Timedelta(5, unit="h"), strides=[pd.Timedelta(1, unit="h")], window_idx="begin", include_final_window=True)
    assert np.all(sr.index == get_time_index([0]))
    sr = TimeStridedRolling(s, window=pd.Timedelta(6, unit="h"), strides=[pd.Timedelta(1, unit="h")], window_idx="begin", include_final_window=True)
=======
    sr = TimeStridedRolling(s, window=pd.Timedelta(3, unit="h"),
                            stride=pd.Timedelta(1, unit="h"), window_idx="begin")
    assert np.all(sr.index == get_time_index([0, 1]))
    sr = TimeStridedRolling(s, window=pd.Timedelta(3, unit="h"),
                            stride=pd.Timedelta(2, unit="h"), window_idx="begin")
    assert np.all(sr.index == get_time_index([0]))
    sr = TimeStridedRolling(s, window=pd.Timedelta(3, unit="h"),
                            stride=pd.Timedelta(3, unit="h"), window_idx="begin")
    assert np.all(sr.index == get_time_index([0]))
    sr = TimeStridedRolling(s, window=pd.Timedelta(3, unit="h"),
                            stride=pd.Timedelta(4, unit="h"), window_idx="begin")
    assert np.all(sr.index == get_time_index([0]))
    sr = TimeStridedRolling(s, window=pd.Timedelta(3, unit="h"),
                            stride=pd.Timedelta(5, unit="h"), window_idx="begin")
    assert np.all(sr.index == get_time_index([0]))
    sr = TimeStridedRolling(s, window=pd.Timedelta(3, unit="h"),
                            stride=pd.Timedelta(50, unit="h"), window_idx="begin")
    assert np.all(sr.index == get_time_index([0]))

    sr = TimeStridedRolling(s, window=pd.Timedelta(4, unit="h"),
                            stride=pd.Timedelta(1, unit="h"), window_idx="begin")
    assert np.all(sr.index == get_time_index([0]))

    sr = TimeStridedRolling(s, window=pd.Timedelta(5, unit="h"),
                            stride=pd.Timedelta(1, unit="h"), window_idx="begin")
    assert np.all(sr.index == [])
    sr = TimeStridedRolling(s, window=pd.Timedelta(6, unit="h"),
                            stride=pd.Timedelta(1, unit="h"), window_idx="begin")
    assert np.all(sr.index == [])

    ## Force
    sr = TimeStridedRolling(s, window=pd.Timedelta(3, unit="h"),
                            stride=pd.Timedelta(1, unit="h"), window_idx="begin",
                            include_final_window=True)
    assert np.all(sr.index == get_time_index([0, 1, 2]))
    sr = TimeStridedRolling(s, window=pd.Timedelta(3, unit="h"),
                            stride=pd.Timedelta(2, unit="h"), window_idx="begin",
                            include_final_window=True)
    assert np.all(sr.index == get_time_index([0, 2]))
    sr = TimeStridedRolling(s, window=pd.Timedelta(3, unit="h"),
                            stride=pd.Timedelta(4, unit="h"), window_idx="begin",
                            include_final_window=True)
    assert np.all(sr.index == get_time_index([0, 4]))
    sr = TimeStridedRolling(s, window=pd.Timedelta(3, unit="h"),
                            stride=pd.Timedelta(5, unit="h"), window_idx="begin",
                            include_final_window=True)
    assert np.all(sr.index == get_time_index([0]))
    sr = TimeStridedRolling(s, window=pd.Timedelta(3, unit="h"),
                            stride=pd.Timedelta(50, unit="h"), window_idx="begin",
                            include_final_window=True)
    assert np.all(sr.index == get_time_index([0]))

    sr = TimeStridedRolling(s, window=pd.Timedelta(4, unit="h"),
                            stride=pd.Timedelta(1, unit="h"), window_idx="begin",
                            include_final_window=True)
    assert np.all(sr.index == get_time_index([0, 1]))

    sr = TimeStridedRolling(s, window=pd.Timedelta(5, unit="h"),
                            stride=pd.Timedelta(1, unit="h"), window_idx="begin",
                            include_final_window=True)
    assert np.all(sr.index == get_time_index([0]))
    sr = TimeStridedRolling(s, window=pd.Timedelta(6, unit="h"),
                            stride=pd.Timedelta(1, unit="h"), window_idx="begin",
                            include_final_window=True)
>>>>>>> ea6b59ee
    assert np.all(sr.index == [])


def test_sequence_stroll_apply_func_vectorized():
    f = FuncWrapper(np.min, output_names="min")
    f_vect = FuncWrapper(np.min, output_names="min_vect", vectorized=True, axis=-1)

    s = pd.Series(data=[0, 1, 2, 3, 4], name="dummy")

    def assert_1col_df_equal(s1, s2):
        assert (s1.shape[1] == 1) & (s2.shape[1] == 1)
        assert np.all(s1.index == s2.index)
        assert np.all(s1.values.ravel() == s2.values.ravel())

    ## No Force
    sr = SequenceStridedRolling(s, window=3, strides=[1], window_idx="begin")
    assert_1col_df_equal(sr.apply_func(f), sr.apply_func(f_vect))
    sr = SequenceStridedRolling(s, window=3, strides=[2], window_idx="begin")
    assert_1col_df_equal(sr.apply_func(f), sr.apply_func(f_vect))
    sr = SequenceStridedRolling(s, window=3, strides=[3], window_idx="begin")
    assert_1col_df_equal(sr.apply_func(f), sr.apply_func(f_vect))
    sr = SequenceStridedRolling(s, window=3, strides=[4], window_idx="begin")
    assert_1col_df_equal(sr.apply_func(f), sr.apply_func(f_vect))
    sr = SequenceStridedRolling(s, window=3, strides=[5], window_idx="begin")
    assert_1col_df_equal(sr.apply_func(f), sr.apply_func(f_vect))
    sr = SequenceStridedRolling(s, window=3, strides=[50], window_idx="begin")
    assert_1col_df_equal(sr.apply_func(f), sr.apply_func(f_vect))

    sr = SequenceStridedRolling(s, window=4, strides=[1], window_idx="begin")
    assert_1col_df_equal(sr.apply_func(f), sr.apply_func(f_vect))

    sr = SequenceStridedRolling(s, window=5, strides=[1], window_idx="begin")
    assert_1col_df_equal(sr.apply_func(f), sr.apply_func(f_vect))
    sr = SequenceStridedRolling(s, window=6, strides=[1], window_idx="begin")
    assert_1col_df_equal(sr.apply_func(f), sr.apply_func(f_vect))

    ## Force
<<<<<<< HEAD
    sr = SequenceStridedRolling(s, window=3, strides=[1], window_idx="begin", include_final_window=True)
    assert_1col_df_equal(sr.apply_func(f), sr.apply_func(f_vect))
    sr = SequenceStridedRolling(s, window=3, strides=[2], window_idx="begin", include_final_window=True)
    assert_1col_df_equal(sr.apply_func(f), sr.apply_func(f_vect))
    # Note: commented these because these will result in window of length 3 and 1
    # sr = SequenceStridedRolling(s, window=3, strides=[4], window_idx="begin", include_final_window=True)
    # assert_1col_df_equal(sr.apply_func(f), sr.apply_func(f_vect))
    sr = SequenceStridedRolling(s, window=3, strides=[5], window_idx="begin", include_final_window=True)
    assert_1col_df_equal(sr.apply_func(f), sr.apply_func(f_vect))
    sr = SequenceStridedRolling(s, window=3, strides=[50], window_idx="begin", include_final_window=True)
    assert_1col_df_equal(sr.apply_func(f), sr.apply_func(f_vect))

    sr = SequenceStridedRolling(s, window=4, strides=[1], window_idx="begin", include_final_window=True)
    assert_1col_df_equal(sr.apply_func(f), sr.apply_func(f_vect))

    sr = SequenceStridedRolling(s, window=5, strides=[1], window_idx="begin", include_final_window=True)
    assert_1col_df_equal(sr.apply_func(f), sr.apply_func(f_vect))
    sr = SequenceStridedRolling(s, window=6, strides=[1], window_idx="begin", include_final_window=True)
=======
    sr = SequenceStridedRolling(s, window=3, stride=1, window_idx="begin",
                                include_final_window=True)
    assert_1col_df_equal(sr.apply_func(f), sr.apply_func(f_vect))
    sr = SequenceStridedRolling(s, window=3, stride=2, window_idx="begin",
                                include_final_window=True)
    assert_1col_df_equal(sr.apply_func(f), sr.apply_func(f_vect))
    # Note: commented these because these will result in window of length 3 and 1
    # And the vectorized function requires the same number of samples in each segmented window
    # sr = SequenceStridedRolling(s, window=3, stride=4, window_idx="begin", include_final_window=True)
    # assert_1col_df_equal(sr.apply_func(f), sr.apply_func(f_vect))
    sr = SequenceStridedRolling(s, window=3, stride=5, window_idx="begin",
                                include_final_window=True)
    assert_1col_df_equal(sr.apply_func(f), sr.apply_func(f_vect))
    sr = SequenceStridedRolling(s, window=3, stride=50, window_idx="begin",
                                include_final_window=True)
    assert_1col_df_equal(sr.apply_func(f), sr.apply_func(f_vect))

    sr = SequenceStridedRolling(s, window=4, stride=1, window_idx="begin",
                                include_final_window=True)
    assert_1col_df_equal(sr.apply_func(f), sr.apply_func(f_vect))

    sr = SequenceStridedRolling(s, window=5, stride=1, window_idx="begin",
                                include_final_window=True)
    assert_1col_df_equal(sr.apply_func(f), sr.apply_func(f_vect))
    sr = SequenceStridedRolling(s, window=6, stride=1, window_idx="begin",
                                include_final_window=True)
>>>>>>> ea6b59ee
    assert_1col_df_equal(sr.apply_func(f), sr.apply_func(f_vect))


def test_time_stroll_apply_func_vectorized():
    f = FuncWrapper(np.min, output_names="min")
    f_vect = FuncWrapper(np.min, output_names="min_vect", vectorized=True, axis=-1)

    s = pd.Series(data=[0, 1, 2, 3, 4], name="dummy")
    s.index = pd.date_range("2020-01-01", freq="1h", periods=5)

    def assert_1col_df_equal(s1, s2):
        assert (s1.shape[1] == 1) & (s2.shape[1] == 1)
        assert np.all(s1.index == s2.index)
        assert np.all(s1.values.ravel() == s2.values.ravel())

    ## No Force
<<<<<<< HEAD
    sr = TimeStridedRolling(s, window=pd.Timedelta(3, unit="h"), strides=[pd.Timedelta(1, unit="h")], window_idx="begin")
    assert_1col_df_equal(sr.apply_func(f), sr.apply_func(f_vect))
    sr = TimeStridedRolling(s, window=pd.Timedelta(3, unit="h"), strides=[pd.Timedelta(2, unit="h")], window_idx="begin")
    assert_1col_df_equal(sr.apply_func(f), sr.apply_func(f_vect))
    sr = TimeStridedRolling(s, window=pd.Timedelta(3, unit="h"), strides=[pd.Timedelta(3, unit="h")], window_idx="begin")
    assert_1col_df_equal(sr.apply_func(f), sr.apply_func(f_vect))
    sr = TimeStridedRolling(s, window=pd.Timedelta(3, unit="h"), strides=[pd.Timedelta(4, unit="h")], window_idx="begin")
    assert_1col_df_equal(sr.apply_func(f), sr.apply_func(f_vect))
    sr = TimeStridedRolling(s, window=pd.Timedelta(3, unit="h"), strides=[pd.Timedelta(5, unit="h")], window_idx="begin")
    assert_1col_df_equal(sr.apply_func(f), sr.apply_func(f_vect))
    sr = TimeStridedRolling(s, window=pd.Timedelta(3, unit="h"), strides=[pd.Timedelta(50, unit="h")], window_idx="begin")
    assert_1col_df_equal(sr.apply_func(f), sr.apply_func(f_vect))

    sr = TimeStridedRolling(s, window=pd.Timedelta(4, unit="h"), strides=[pd.Timedelta(1, unit="h")], window_idx="begin")
    assert_1col_df_equal(sr.apply_func(f), sr.apply_func(f_vect))

    sr = TimeStridedRolling(s, window=pd.Timedelta(5, unit="h"), strides=[pd.Timedelta(1, unit="h")], window_idx="begin")
    assert_1col_df_equal(sr.apply_func(f), sr.apply_func(f_vect))
    sr = TimeStridedRolling(s, window=pd.Timedelta(6, unit="h"), strides=[pd.Timedelta(1, unit="h")], window_idx="begin")
    assert_1col_df_equal(sr.apply_func(f), sr.apply_func(f_vect))

    ## Force
    sr = TimeStridedRolling(s, window=pd.Timedelta(3, unit="h"), strides=[pd.Timedelta(1, unit="h")], window_idx="begin", include_final_window=True)
    assert_1col_df_equal(sr.apply_func(f), sr.apply_func(f_vect))
    sr = TimeStridedRolling(s, window=pd.Timedelta(3, unit="h"), strides=[pd.Timedelta(2, unit="h")], window_idx="begin", include_final_window=True)
    assert_1col_df_equal(sr.apply_func(f), sr.apply_func(f_vect))
    # Note: commented these because these will result in window of length 3 and 1
    # sr = TimeStridedRolling(s, window=pd.Timedelta(3, unit="h"), strides=[pd.Timedelta(4, unit="h")], window_idx="begin", include_final_window=True)
    # assert_1col_df_equal(sr.apply_func(f), sr.apply_func(f_vect))
    sr = TimeStridedRolling(s, window=pd.Timedelta(3, unit="h"), strides=[pd.Timedelta(5, unit="h")], window_idx="begin", include_final_window=True)
    assert_1col_df_equal(sr.apply_func(f), sr.apply_func(f_vect))
    sr = TimeStridedRolling(s, window=pd.Timedelta(3, unit="h"), strides=[pd.Timedelta(50, unit="h")], window_idx="begin", include_final_window=True)
    assert_1col_df_equal(sr.apply_func(f), sr.apply_func(f_vect))

    sr = TimeStridedRolling(s, window=pd.Timedelta(4, unit="h"), strides=[pd.Timedelta(1, unit="h")], window_idx="begin", include_final_window=True)
    assert_1col_df_equal(sr.apply_func(f), sr.apply_func(f_vect))

    sr = TimeStridedRolling(s, window=pd.Timedelta(5, unit="h"), strides=[pd.Timedelta(1, unit="h")], window_idx="begin", include_final_window=True)
    assert_1col_df_equal(sr.apply_func(f), sr.apply_func(f_vect))
    sr = TimeStridedRolling(s, window=pd.Timedelta(6, unit="h"), strides=[pd.Timedelta(1, unit="h")], window_idx="begin", include_final_window=True)
=======
    sr = TimeStridedRolling(s, window=pd.Timedelta(3, unit="h"),
                            stride=pd.Timedelta(1, unit="h"), window_idx="begin")
    assert_1col_df_equal(sr.apply_func(f), sr.apply_func(f_vect))
    sr = TimeStridedRolling(s, window=pd.Timedelta(3, unit="h"),
                            stride=pd.Timedelta(2, unit="h"), window_idx="begin")
    assert_1col_df_equal(sr.apply_func(f), sr.apply_func(f_vect))
    sr = TimeStridedRolling(s, window=pd.Timedelta(3, unit="h"),
                            stride=pd.Timedelta(3, unit="h"), window_idx="begin")
    assert_1col_df_equal(sr.apply_func(f), sr.apply_func(f_vect))
    sr = TimeStridedRolling(s, window=pd.Timedelta(3, unit="h"),
                            stride=pd.Timedelta(4, unit="h"), window_idx="begin")
    assert_1col_df_equal(sr.apply_func(f), sr.apply_func(f_vect))
    sr = TimeStridedRolling(s, window=pd.Timedelta(3, unit="h"),
                            stride=pd.Timedelta(5, unit="h"), window_idx="begin")
    assert_1col_df_equal(sr.apply_func(f), sr.apply_func(f_vect))
    sr = TimeStridedRolling(s, window=pd.Timedelta(3, unit="h"),
                            stride=pd.Timedelta(50, unit="h"), window_idx="begin")
    assert_1col_df_equal(sr.apply_func(f), sr.apply_func(f_vect))

    sr = TimeStridedRolling(s, window=pd.Timedelta(4, unit="h"),
                            stride=pd.Timedelta(1, unit="h"), window_idx="begin")
    assert_1col_df_equal(sr.apply_func(f), sr.apply_func(f_vect))

    sr = TimeStridedRolling(s, window=pd.Timedelta(5, unit="h"),
                            stride=pd.Timedelta(1, unit="h"), window_idx="begin")
    assert_1col_df_equal(sr.apply_func(f), sr.apply_func(f_vect))
    sr = TimeStridedRolling(s, window=pd.Timedelta(6, unit="h"),
                            stride=pd.Timedelta(1, unit="h"), window_idx="begin")
    assert_1col_df_equal(sr.apply_func(f), sr.apply_func(f_vect))

    ## Force
    sr = TimeStridedRolling(s, window=pd.Timedelta(3, unit="h"),
                            stride=pd.Timedelta(1, unit="h"), window_idx="begin",
                            include_final_window=True)
    assert_1col_df_equal(sr.apply_func(f), sr.apply_func(f_vect))
    sr = TimeStridedRolling(s, window=pd.Timedelta(3, unit="h"),
                            stride=pd.Timedelta(2, unit="h"), window_idx="begin",
                            include_final_window=True)
    assert_1col_df_equal(sr.apply_func(f), sr.apply_func(f_vect))
    # Note: commented these because these will result in window of length 3 and 1
    # And the vectorized function requires the same number of samples in each segmented window
    # sr = TimeStridedRolling(s, window=pd.Timedelta(3, unit="h"), stride=pd.Timedelta(4, unit="h"), window_idx="begin", include_final_window=True)
    # assert_1col_df_equal(sr.apply_func(f), sr.apply_func(f_vect))
    sr = TimeStridedRolling(s, window=pd.Timedelta(3, unit="h"),
                            stride=pd.Timedelta(5, unit="h"), window_idx="begin",
                            include_final_window=True)
    assert_1col_df_equal(sr.apply_func(f), sr.apply_func(f_vect))
    sr = TimeStridedRolling(s, window=pd.Timedelta(3, unit="h"),
                            stride=pd.Timedelta(50, unit="h"), window_idx="begin",
                            include_final_window=True)
    assert_1col_df_equal(sr.apply_func(f), sr.apply_func(f_vect))

    sr = TimeStridedRolling(s, window=pd.Timedelta(4, unit="h"),
                            stride=pd.Timedelta(1, unit="h"), window_idx="begin",
                            include_final_window=True)
    assert_1col_df_equal(sr.apply_func(f), sr.apply_func(f_vect))

    sr = TimeStridedRolling(s, window=pd.Timedelta(5, unit="h"),
                            stride=pd.Timedelta(1, unit="h"), window_idx="begin",
                            include_final_window=True)
    assert_1col_df_equal(sr.apply_func(f), sr.apply_func(f_vect))
    sr = TimeStridedRolling(s, window=pd.Timedelta(6, unit="h"),
                            stride=pd.Timedelta(1, unit="h"), window_idx="begin",
                            include_final_window=True)
>>>>>>> ea6b59ee
    assert_1col_df_equal(sr.apply_func(f), sr.apply_func(f_vect))


def test_sequence_stroll_apply_func_vectorized_multi_output():
    def min_max(arr, axis=None):
        return np.min(arr, axis=axis), np.max(arr, axis=axis)

    f = FuncWrapper(min_max, output_names=["min", "max"])
    f_vect = FuncWrapper(min_max, output_names=["min_vect", "max_vect"],
                         vectorized=True, axis=-1)

    s = pd.Series(data=[0, 1, 2, 3, 4], name="dummy")

    def assert_2col_df_equal(s1, s2):
        assert (s1.shape[1] == 2) & (s2.shape[1] == 2)
        assert np.all(s1.index == s2.index)
        for name in ["min", "max"]:
            assert np.all(s1.filter(like=name).values.ravel() == s2.filter(
                like=name).values.ravel())

    ## No Force
    sr = SequenceStridedRolling(s, window=3, strides=[1], window_idx="begin")
    assert_2col_df_equal(sr.apply_func(f), sr.apply_func(f_vect))
    sr = SequenceStridedRolling(s, window=3, strides=[2], window_idx="begin")
    assert_2col_df_equal(sr.apply_func(f), sr.apply_func(f_vect))
    sr = SequenceStridedRolling(s, window=3, strides=[3], window_idx="begin")
    assert_2col_df_equal(sr.apply_func(f), sr.apply_func(f_vect))
    sr = SequenceStridedRolling(s, window=3, strides=[4], window_idx="begin")
    assert_2col_df_equal(sr.apply_func(f), sr.apply_func(f_vect))
    sr = SequenceStridedRolling(s, window=3, strides=[5], window_idx="begin")
    assert_2col_df_equal(sr.apply_func(f), sr.apply_func(f_vect))
    sr = SequenceStridedRolling(s, window=3, strides=[50], window_idx="begin")
    assert_2col_df_equal(sr.apply_func(f), sr.apply_func(f_vect))

    sr = SequenceStridedRolling(s, window=4, strides=[1], window_idx="begin")
    assert_2col_df_equal(sr.apply_func(f), sr.apply_func(f_vect))

    sr = SequenceStridedRolling(s, window=5, strides=[1], window_idx="begin")
    assert_2col_df_equal(sr.apply_func(f), sr.apply_func(f_vect))
    sr = SequenceStridedRolling(s, window=6, strides=[1], window_idx="begin")
    assert_2col_df_equal(sr.apply_func(f), sr.apply_func(f_vect))

    ## Force
<<<<<<< HEAD
    sr = SequenceStridedRolling(s, window=3, strides=[1], window_idx="begin", include_final_window=True)
    assert_2col_df_equal(sr.apply_func(f), sr.apply_func(f_vect))
    sr = SequenceStridedRolling(s, window=3, strides=[2], window_idx="begin", include_final_window=True)
    assert_2col_df_equal(sr.apply_func(f), sr.apply_func(f_vect))
    # Note: commented these because these will result in window of length 3 and 1
    # sr = SequenceStridedRolling(s, window=3, strides=[4], window_idx="begin", include_final_window=True)
    # assert_1col_df_equal(sr.apply_func(f), sr.apply_func(f_vect))
    sr = SequenceStridedRolling(s, window=3, strides=[5], window_idx="begin", include_final_window=True)
    assert_2col_df_equal(sr.apply_func(f), sr.apply_func(f_vect))
    sr = SequenceStridedRolling(s, window=3, strides=[50], window_idx="begin", include_final_window=True)
    assert_2col_df_equal(sr.apply_func(f), sr.apply_func(f_vect))

    sr = SequenceStridedRolling(s, window=4, strides=[1], window_idx="begin", include_final_window=True)
    assert_2col_df_equal(sr.apply_func(f), sr.apply_func(f_vect))

    sr = SequenceStridedRolling(s, window=5, strides=[1], window_idx="begin", include_final_window=True)
    assert_2col_df_equal(sr.apply_func(f), sr.apply_func(f_vect))
    sr = SequenceStridedRolling(s, window=6, strides=[1], window_idx="begin", include_final_window=True)
=======
    sr = SequenceStridedRolling(s, window=3, stride=1, window_idx="begin",
                                include_final_window=True)
    assert_2col_df_equal(sr.apply_func(f), sr.apply_func(f_vect))
    sr = SequenceStridedRolling(s, window=3, stride=2, window_idx="begin",
                                include_final_window=True)
    assert_2col_df_equal(sr.apply_func(f), sr.apply_func(f_vect))
    # Note: commented these because these will result in window of length 3 and 1
    # And the vectorized function requires the same number of samples in each segmented window
    # sr = SequenceStridedRolling(s, window=3, stride=4, window_idx="begin", include_final_window=True)
    # assert_1col_df_equal(sr.apply_func(f), sr.apply_func(f_vect))
    sr = SequenceStridedRolling(s, window=3, stride=5, window_idx="begin",
                                include_final_window=True)
    assert_2col_df_equal(sr.apply_func(f), sr.apply_func(f_vect))
    sr = SequenceStridedRolling(s, window=3, stride=50, window_idx="begin",
                                include_final_window=True)
    assert_2col_df_equal(sr.apply_func(f), sr.apply_func(f_vect))

    sr = SequenceStridedRolling(s, window=4, stride=1, window_idx="begin",
                                include_final_window=True)
    assert_2col_df_equal(sr.apply_func(f), sr.apply_func(f_vect))

    sr = SequenceStridedRolling(s, window=5, stride=1, window_idx="begin",
                                include_final_window=True)
    assert_2col_df_equal(sr.apply_func(f), sr.apply_func(f_vect))
    sr = SequenceStridedRolling(s, window=6, stride=1, window_idx="begin",
                                include_final_window=True)
>>>>>>> ea6b59ee
    assert_2col_df_equal(sr.apply_func(f), sr.apply_func(f_vect))


def test_time_stroll_apply_func_vectorized_multi_output():
    def min_max(arr, axis=None):
        return np.min(arr, axis=axis), np.max(arr, axis=axis)

    f = FuncWrapper(min_max, output_names=["min", "max"])
    f_vect = FuncWrapper(min_max, output_names=["min_vect", "max_vect"],
                         vectorized=True, axis=-1)

    s = pd.Series(data=[0, 1, 2, 3, 4], name="dummy")
    s.index = pd.date_range("2020-01-01", freq="1h", periods=5)

    def assert_2col_df_equal(s1, s2):
        assert (s1.shape[1] == 2) & (s2.shape[1] == 2)
        assert np.all(s1.index == s2.index)
        for name in ["min", "max"]:
            assert np.all(s1.filter(like=name).values.ravel() == s2.filter(
                like=name).values.ravel())

    ## No Force
<<<<<<< HEAD
    sr = TimeStridedRolling(s, window=pd.Timedelta(3, unit="h"), strides=[pd.Timedelta(1, unit="h")], window_idx="begin")
    assert_2col_df_equal(sr.apply_func(f), sr.apply_func(f_vect))
    sr = TimeStridedRolling(s, window=pd.Timedelta(3, unit="h"), strides=[pd.Timedelta(2, unit="h")], window_idx="begin")
    assert_2col_df_equal(sr.apply_func(f), sr.apply_func(f_vect))
    sr = TimeStridedRolling(s, window=pd.Timedelta(3, unit="h"), strides=[pd.Timedelta(3, unit="h")], window_idx="begin")
    assert_2col_df_equal(sr.apply_func(f), sr.apply_func(f_vect))
    sr = TimeStridedRolling(s, window=pd.Timedelta(3, unit="h"), strides=[pd.Timedelta(4, unit="h")], window_idx="begin")
    assert_2col_df_equal(sr.apply_func(f), sr.apply_func(f_vect))
    sr = TimeStridedRolling(s, window=pd.Timedelta(3, unit="h"), strides=[pd.Timedelta(5, unit="h")], window_idx="begin")
    assert_2col_df_equal(sr.apply_func(f), sr.apply_func(f_vect))
    sr = TimeStridedRolling(s, window=pd.Timedelta(3, unit="h"), strides=[pd.Timedelta(50, unit="h")], window_idx="begin")
    assert_2col_df_equal(sr.apply_func(f), sr.apply_func(f_vect))

    sr = TimeStridedRolling(s, window=pd.Timedelta(4, unit="h"), strides=[pd.Timedelta(1, unit="h")], window_idx="begin")
    assert_2col_df_equal(sr.apply_func(f), sr.apply_func(f_vect))

    sr = TimeStridedRolling(s, window=pd.Timedelta(5, unit="h"), strides=[pd.Timedelta(1, unit="h")], window_idx="begin")
    assert_2col_df_equal(sr.apply_func(f), sr.apply_func(f_vect))
    sr = TimeStridedRolling(s, window=pd.Timedelta(6, unit="h"), strides=[pd.Timedelta(1, unit="h")], window_idx="begin")
    assert_2col_df_equal(sr.apply_func(f), sr.apply_func(f_vect))

    ## Force
    sr = TimeStridedRolling(s, window=pd.Timedelta(3, unit="h"), strides=[pd.Timedelta(1, unit="h")], window_idx="begin", include_final_window=True)
    assert_2col_df_equal(sr.apply_func(f), sr.apply_func(f_vect))
    sr = TimeStridedRolling(s, window=pd.Timedelta(3, unit="h"), strides=[pd.Timedelta(2, unit="h")], window_idx="begin", include_final_window=True)
    assert_2col_df_equal(sr.apply_func(f), sr.apply_func(f_vect))
    # Note: commented these because these will result in window of length 3 and 1
    # sr = TimeStridedRolling(s, window=pd.Timedelta(3, unit="h"), strides=[pd.Timedelta(4, unit="h")], window_idx="begin", include_final_window=True)
    # assert_1col_df_equal(sr.apply_func(f), sr.apply_func(f_vect))
    sr = TimeStridedRolling(s, window=pd.Timedelta(3, unit="h"), strides=[pd.Timedelta(5, unit="h")], window_idx="begin", include_final_window=True)
    assert_2col_df_equal(sr.apply_func(f), sr.apply_func(f_vect))
    sr = TimeStridedRolling(s, window=pd.Timedelta(3, unit="h"), strides=[pd.Timedelta(50, unit="h")], window_idx="begin", include_final_window=True)
    assert_2col_df_equal(sr.apply_func(f), sr.apply_func(f_vect))

    sr = TimeStridedRolling(s, window=pd.Timedelta(4, unit="h"), strides=[pd.Timedelta(1, unit="h")], window_idx="begin", include_final_window=True)
    assert_2col_df_equal(sr.apply_func(f), sr.apply_func(f_vect))

    sr = TimeStridedRolling(s, window=pd.Timedelta(5, unit="h"), strides=[pd.Timedelta(1, unit="h")], window_idx="begin", include_final_window=True)
    assert_2col_df_equal(sr.apply_func(f), sr.apply_func(f_vect))
    sr = TimeStridedRolling(s, window=pd.Timedelta(6, unit="h"), strides=[pd.Timedelta(1, unit="h")], window_idx="begin", include_final_window=True)
=======
    sr = TimeStridedRolling(s, window=pd.Timedelta(3, unit="h"),
                            stride=pd.Timedelta(1, unit="h"), window_idx="begin")
    assert_2col_df_equal(sr.apply_func(f), sr.apply_func(f_vect))
    sr = TimeStridedRolling(s, window=pd.Timedelta(3, unit="h"),
                            stride=pd.Timedelta(2, unit="h"), window_idx="begin")
    assert_2col_df_equal(sr.apply_func(f), sr.apply_func(f_vect))
    sr = TimeStridedRolling(s, window=pd.Timedelta(3, unit="h"),
                            stride=pd.Timedelta(3, unit="h"), window_idx="begin")
    assert_2col_df_equal(sr.apply_func(f), sr.apply_func(f_vect))
    sr = TimeStridedRolling(s, window=pd.Timedelta(3, unit="h"),
                            stride=pd.Timedelta(4, unit="h"), window_idx="begin")
    assert_2col_df_equal(sr.apply_func(f), sr.apply_func(f_vect))
    sr = TimeStridedRolling(s, window=pd.Timedelta(3, unit="h"),
                            stride=pd.Timedelta(5, unit="h"), window_idx="begin")
    assert_2col_df_equal(sr.apply_func(f), sr.apply_func(f_vect))
    sr = TimeStridedRolling(s, window=pd.Timedelta(3, unit="h"),
                            stride=pd.Timedelta(50, unit="h"), window_idx="begin")
    assert_2col_df_equal(sr.apply_func(f), sr.apply_func(f_vect))

    sr = TimeStridedRolling(s, window=pd.Timedelta(4, unit="h"),
                            stride=pd.Timedelta(1, unit="h"), window_idx="begin")
    assert_2col_df_equal(sr.apply_func(f), sr.apply_func(f_vect))

    sr = TimeStridedRolling(s, window=pd.Timedelta(5, unit="h"),
                            stride=pd.Timedelta(1, unit="h"), window_idx="begin")
    assert_2col_df_equal(sr.apply_func(f), sr.apply_func(f_vect))
    sr = TimeStridedRolling(s, window=pd.Timedelta(6, unit="h"),
                            stride=pd.Timedelta(1, unit="h"), window_idx="begin")
    assert_2col_df_equal(sr.apply_func(f), sr.apply_func(f_vect))

    ## Force
    sr = TimeStridedRolling(s, window=pd.Timedelta(3, unit="h"),
                            stride=pd.Timedelta(1, unit="h"), window_idx="begin",
                            include_final_window=True)
    assert_2col_df_equal(sr.apply_func(f), sr.apply_func(f_vect))
    sr = TimeStridedRolling(s, window=pd.Timedelta(3, unit="h"),
                            stride=pd.Timedelta(2, unit="h"), window_idx="begin",
                            include_final_window=True)
    assert_2col_df_equal(sr.apply_func(f), sr.apply_func(f_vect))
    # Note: commented these because these will result in window of length 3 and 1
    # And the vectorized function requires the same number of samples in each segmented window
    # sr = TimeStridedRolling(s, window=pd.Timedelta(3, unit="h"), stride=pd.Timedelta(4, unit="h"), window_idx="begin", include_final_window=True)
    # assert_1col_df_equal(sr.apply_func(f), sr.apply_func(f_vect))
    sr = TimeStridedRolling(s, window=pd.Timedelta(3, unit="h"),
                            stride=pd.Timedelta(5, unit="h"), window_idx="begin",
                            include_final_window=True)
    assert_2col_df_equal(sr.apply_func(f), sr.apply_func(f_vect))
    sr = TimeStridedRolling(s, window=pd.Timedelta(3, unit="h"),
                            stride=pd.Timedelta(50, unit="h"), window_idx="begin",
                            include_final_window=True)
    assert_2col_df_equal(sr.apply_func(f), sr.apply_func(f_vect))

    sr = TimeStridedRolling(s, window=pd.Timedelta(4, unit="h"),
                            stride=pd.Timedelta(1, unit="h"), window_idx="begin",
                            include_final_window=True)
    assert_2col_df_equal(sr.apply_func(f), sr.apply_func(f_vect))

    sr = TimeStridedRolling(s, window=pd.Timedelta(5, unit="h"),
                            stride=pd.Timedelta(1, unit="h"), window_idx="begin",
                            include_final_window=True)
    assert_2col_df_equal(sr.apply_func(f), sr.apply_func(f_vect))
    sr = TimeStridedRolling(s, window=pd.Timedelta(6, unit="h"),
                            stride=pd.Timedelta(1, unit="h"), window_idx="begin",
                            include_final_window=True)
>>>>>>> ea6b59ee
    assert_2col_df_equal(sr.apply_func(f), sr.apply_func(f_vect))


def test_index_data_type_retention():
    s = pd.Series([0, 1, 2, 3, 4], name="dummy")

    ### Int
    sr = SequenceStridedRolling(s, window=3, strides=[1], window_idx="begin")
    assert str(sr.index.dtype).startswith("int")

    ### Float
    s.index = [0., 1., 2., 3., 4.]
    sr = SequenceStridedRolling(s, window=3, strides=[1], window_idx="begin")
    assert str(sr.index.dtype).startswith("float")

    ### Time
    s.index = pd.date_range("2020-01-01", freq="1h", periods=5)
<<<<<<< HEAD
    sr = TimeStridedRolling(s, window=pd.Timedelta(3, unity="h"), strides=[pd.Timedelta(1, unit="h")], window_idx="begin")
=======
    sr = TimeStridedRolling(s, window=pd.Timedelta(3, unity="h"),
                            stride=pd.Timedelta(1, unit="h"), window_idx="begin")
>>>>>>> ea6b59ee
    assert "datetime64" in str(sr.index.dtype)
    assert not str(sr.index.dtype).startswith("int")
    assert not str(sr.index.dtype).startswith("float")<|MERGE_RESOLUTION|>--- conflicted
+++ resolved
@@ -52,11 +52,7 @@
 
         f = FuncWrapper(np.mean, output_names="numpy_mean")
         out = stroll.apply_func(f)
-<<<<<<< HEAD
         assert f"TMP__numpy_mean__w={int(4*30)}" in out.columns
-=======
-        assert f"TMP__numpy_mean__w={int(4 * 30)}_s={int(4 * 10)}" in out.columns
->>>>>>> ea6b59ee
 
 
 def test_sequence_stroll_last_window_full(dummy_data):
@@ -139,15 +135,9 @@
     s = pd.Series(data=[0, 1, 2, 3, 4], name="dummy")
 
     ## No Force
-<<<<<<< HEAD
     sr = SequenceStridedRolling(s, window=3, strides=[1], window_idx="begin")
     assert np.all(sr.index == [0,1])
     sr = SequenceStridedRolling(s, window=3, strides=[2], window_idx="begin")
-=======
-    sr = SequenceStridedRolling(s, window=3, stride=1, window_idx="begin")
-    assert np.all(sr.index == [0, 1])
-    sr = SequenceStridedRolling(s, window=3, stride=2, window_idx="begin")
->>>>>>> ea6b59ee
     assert np.all(sr.index == [0])
     sr = SequenceStridedRolling(s, window=3, strides=[3], window_idx="begin")
     assert np.all(sr.index == [0])
@@ -167,7 +157,6 @@
     assert np.all(sr.index == [])
 
     ## Force
-<<<<<<< HEAD
     sr = SequenceStridedRolling(s, window=3, strides=[1], window_idx="begin", include_final_window=True)
     assert np.all(sr.index == [0,1,2])
     sr = SequenceStridedRolling(s, window=3, strides=[2], window_idx="begin", include_final_window=True)
@@ -185,33 +174,6 @@
     sr = SequenceStridedRolling(s, window=5, strides=[1], window_idx="begin", include_final_window=True)
     assert np.all(sr.index == [0])
     sr = SequenceStridedRolling(s, window=6, strides=[1], window_idx="begin", include_final_window=True)
-=======
-    sr = SequenceStridedRolling(s, window=3, stride=1, window_idx="begin",
-                                include_final_window=True)
-    assert np.all(sr.index == [0, 1, 2])
-    sr = SequenceStridedRolling(s, window=3, stride=2, window_idx="begin",
-                                include_final_window=True)
-    assert np.all(sr.index == [0, 2])
-    sr = SequenceStridedRolling(s, window=3, stride=4, window_idx="begin",
-                                include_final_window=True)
-    assert np.all(sr.index == [0, 4])
-    sr = SequenceStridedRolling(s, window=3, stride=5, window_idx="begin",
-                                include_final_window=True)
-    assert np.all(sr.index == [0])
-    sr = SequenceStridedRolling(s, window=3, stride=50, window_idx="begin",
-                                include_final_window=True)
-    assert np.all(sr.index == [0])
-
-    sr = SequenceStridedRolling(s, window=4, stride=1, window_idx="begin",
-                                include_final_window=True)
-    assert np.all(sr.index == [0, 1])
-
-    sr = SequenceStridedRolling(s, window=5, stride=1, window_idx="begin",
-                                include_final_window=True)
-    assert np.all(sr.index == [0])
-    sr = SequenceStridedRolling(s, window=6, stride=1, window_idx="begin",
-                                include_final_window=True)
->>>>>>> ea6b59ee
     assert np.all(sr.index == [])
 
 
@@ -224,7 +186,6 @@
         return [time_index[idx] for idx in arr]
 
     ## No Force
-<<<<<<< HEAD
     sr = TimeStridedRolling(s, window=pd.Timedelta(3, unit="h"), strides=[pd.Timedelta(1, unit="h")], window_idx="begin")
     assert np.all(sr.index == get_time_index([0,1]))
     sr = TimeStridedRolling(s, window=pd.Timedelta(3, unit="h"), strides=[pd.Timedelta(2, unit="h")], window_idx="begin")
@@ -264,72 +225,6 @@
     sr = TimeStridedRolling(s, window=pd.Timedelta(5, unit="h"), strides=[pd.Timedelta(1, unit="h")], window_idx="begin", include_final_window=True)
     assert np.all(sr.index == get_time_index([0]))
     sr = TimeStridedRolling(s, window=pd.Timedelta(6, unit="h"), strides=[pd.Timedelta(1, unit="h")], window_idx="begin", include_final_window=True)
-=======
-    sr = TimeStridedRolling(s, window=pd.Timedelta(3, unit="h"),
-                            stride=pd.Timedelta(1, unit="h"), window_idx="begin")
-    assert np.all(sr.index == get_time_index([0, 1]))
-    sr = TimeStridedRolling(s, window=pd.Timedelta(3, unit="h"),
-                            stride=pd.Timedelta(2, unit="h"), window_idx="begin")
-    assert np.all(sr.index == get_time_index([0]))
-    sr = TimeStridedRolling(s, window=pd.Timedelta(3, unit="h"),
-                            stride=pd.Timedelta(3, unit="h"), window_idx="begin")
-    assert np.all(sr.index == get_time_index([0]))
-    sr = TimeStridedRolling(s, window=pd.Timedelta(3, unit="h"),
-                            stride=pd.Timedelta(4, unit="h"), window_idx="begin")
-    assert np.all(sr.index == get_time_index([0]))
-    sr = TimeStridedRolling(s, window=pd.Timedelta(3, unit="h"),
-                            stride=pd.Timedelta(5, unit="h"), window_idx="begin")
-    assert np.all(sr.index == get_time_index([0]))
-    sr = TimeStridedRolling(s, window=pd.Timedelta(3, unit="h"),
-                            stride=pd.Timedelta(50, unit="h"), window_idx="begin")
-    assert np.all(sr.index == get_time_index([0]))
-
-    sr = TimeStridedRolling(s, window=pd.Timedelta(4, unit="h"),
-                            stride=pd.Timedelta(1, unit="h"), window_idx="begin")
-    assert np.all(sr.index == get_time_index([0]))
-
-    sr = TimeStridedRolling(s, window=pd.Timedelta(5, unit="h"),
-                            stride=pd.Timedelta(1, unit="h"), window_idx="begin")
-    assert np.all(sr.index == [])
-    sr = TimeStridedRolling(s, window=pd.Timedelta(6, unit="h"),
-                            stride=pd.Timedelta(1, unit="h"), window_idx="begin")
-    assert np.all(sr.index == [])
-
-    ## Force
-    sr = TimeStridedRolling(s, window=pd.Timedelta(3, unit="h"),
-                            stride=pd.Timedelta(1, unit="h"), window_idx="begin",
-                            include_final_window=True)
-    assert np.all(sr.index == get_time_index([0, 1, 2]))
-    sr = TimeStridedRolling(s, window=pd.Timedelta(3, unit="h"),
-                            stride=pd.Timedelta(2, unit="h"), window_idx="begin",
-                            include_final_window=True)
-    assert np.all(sr.index == get_time_index([0, 2]))
-    sr = TimeStridedRolling(s, window=pd.Timedelta(3, unit="h"),
-                            stride=pd.Timedelta(4, unit="h"), window_idx="begin",
-                            include_final_window=True)
-    assert np.all(sr.index == get_time_index([0, 4]))
-    sr = TimeStridedRolling(s, window=pd.Timedelta(3, unit="h"),
-                            stride=pd.Timedelta(5, unit="h"), window_idx="begin",
-                            include_final_window=True)
-    assert np.all(sr.index == get_time_index([0]))
-    sr = TimeStridedRolling(s, window=pd.Timedelta(3, unit="h"),
-                            stride=pd.Timedelta(50, unit="h"), window_idx="begin",
-                            include_final_window=True)
-    assert np.all(sr.index == get_time_index([0]))
-
-    sr = TimeStridedRolling(s, window=pd.Timedelta(4, unit="h"),
-                            stride=pd.Timedelta(1, unit="h"), window_idx="begin",
-                            include_final_window=True)
-    assert np.all(sr.index == get_time_index([0, 1]))
-
-    sr = TimeStridedRolling(s, window=pd.Timedelta(5, unit="h"),
-                            stride=pd.Timedelta(1, unit="h"), window_idx="begin",
-                            include_final_window=True)
-    assert np.all(sr.index == get_time_index([0]))
-    sr = TimeStridedRolling(s, window=pd.Timedelta(6, unit="h"),
-                            stride=pd.Timedelta(1, unit="h"), window_idx="begin",
-                            include_final_window=True)
->>>>>>> ea6b59ee
     assert np.all(sr.index == [])
 
 
@@ -367,7 +262,6 @@
     assert_1col_df_equal(sr.apply_func(f), sr.apply_func(f_vect))
 
     ## Force
-<<<<<<< HEAD
     sr = SequenceStridedRolling(s, window=3, strides=[1], window_idx="begin", include_final_window=True)
     assert_1col_df_equal(sr.apply_func(f), sr.apply_func(f_vect))
     sr = SequenceStridedRolling(s, window=3, strides=[2], window_idx="begin", include_final_window=True)
@@ -386,34 +280,6 @@
     sr = SequenceStridedRolling(s, window=5, strides=[1], window_idx="begin", include_final_window=True)
     assert_1col_df_equal(sr.apply_func(f), sr.apply_func(f_vect))
     sr = SequenceStridedRolling(s, window=6, strides=[1], window_idx="begin", include_final_window=True)
-=======
-    sr = SequenceStridedRolling(s, window=3, stride=1, window_idx="begin",
-                                include_final_window=True)
-    assert_1col_df_equal(sr.apply_func(f), sr.apply_func(f_vect))
-    sr = SequenceStridedRolling(s, window=3, stride=2, window_idx="begin",
-                                include_final_window=True)
-    assert_1col_df_equal(sr.apply_func(f), sr.apply_func(f_vect))
-    # Note: commented these because these will result in window of length 3 and 1
-    # And the vectorized function requires the same number of samples in each segmented window
-    # sr = SequenceStridedRolling(s, window=3, stride=4, window_idx="begin", include_final_window=True)
-    # assert_1col_df_equal(sr.apply_func(f), sr.apply_func(f_vect))
-    sr = SequenceStridedRolling(s, window=3, stride=5, window_idx="begin",
-                                include_final_window=True)
-    assert_1col_df_equal(sr.apply_func(f), sr.apply_func(f_vect))
-    sr = SequenceStridedRolling(s, window=3, stride=50, window_idx="begin",
-                                include_final_window=True)
-    assert_1col_df_equal(sr.apply_func(f), sr.apply_func(f_vect))
-
-    sr = SequenceStridedRolling(s, window=4, stride=1, window_idx="begin",
-                                include_final_window=True)
-    assert_1col_df_equal(sr.apply_func(f), sr.apply_func(f_vect))
-
-    sr = SequenceStridedRolling(s, window=5, stride=1, window_idx="begin",
-                                include_final_window=True)
-    assert_1col_df_equal(sr.apply_func(f), sr.apply_func(f_vect))
-    sr = SequenceStridedRolling(s, window=6, stride=1, window_idx="begin",
-                                include_final_window=True)
->>>>>>> ea6b59ee
     assert_1col_df_equal(sr.apply_func(f), sr.apply_func(f_vect))
 
 
@@ -430,7 +296,6 @@
         assert np.all(s1.values.ravel() == s2.values.ravel())
 
     ## No Force
-<<<<<<< HEAD
     sr = TimeStridedRolling(s, window=pd.Timedelta(3, unit="h"), strides=[pd.Timedelta(1, unit="h")], window_idx="begin")
     assert_1col_df_equal(sr.apply_func(f), sr.apply_func(f_vect))
     sr = TimeStridedRolling(s, window=pd.Timedelta(3, unit="h"), strides=[pd.Timedelta(2, unit="h")], window_idx="begin")
@@ -458,6 +323,7 @@
     sr = TimeStridedRolling(s, window=pd.Timedelta(3, unit="h"), strides=[pd.Timedelta(2, unit="h")], window_idx="begin", include_final_window=True)
     assert_1col_df_equal(sr.apply_func(f), sr.apply_func(f_vect))
     # Note: commented these because these will result in window of length 3 and 1
+    # And the vectorized function requires the same number of samples in each segmented window
     # sr = TimeStridedRolling(s, window=pd.Timedelta(3, unit="h"), strides=[pd.Timedelta(4, unit="h")], window_idx="begin", include_final_window=True)
     # assert_1col_df_equal(sr.apply_func(f), sr.apply_func(f_vect))
     sr = TimeStridedRolling(s, window=pd.Timedelta(3, unit="h"), strides=[pd.Timedelta(5, unit="h")], window_idx="begin", include_final_window=True)
@@ -471,72 +337,6 @@
     sr = TimeStridedRolling(s, window=pd.Timedelta(5, unit="h"), strides=[pd.Timedelta(1, unit="h")], window_idx="begin", include_final_window=True)
     assert_1col_df_equal(sr.apply_func(f), sr.apply_func(f_vect))
     sr = TimeStridedRolling(s, window=pd.Timedelta(6, unit="h"), strides=[pd.Timedelta(1, unit="h")], window_idx="begin", include_final_window=True)
-=======
-    sr = TimeStridedRolling(s, window=pd.Timedelta(3, unit="h"),
-                            stride=pd.Timedelta(1, unit="h"), window_idx="begin")
-    assert_1col_df_equal(sr.apply_func(f), sr.apply_func(f_vect))
-    sr = TimeStridedRolling(s, window=pd.Timedelta(3, unit="h"),
-                            stride=pd.Timedelta(2, unit="h"), window_idx="begin")
-    assert_1col_df_equal(sr.apply_func(f), sr.apply_func(f_vect))
-    sr = TimeStridedRolling(s, window=pd.Timedelta(3, unit="h"),
-                            stride=pd.Timedelta(3, unit="h"), window_idx="begin")
-    assert_1col_df_equal(sr.apply_func(f), sr.apply_func(f_vect))
-    sr = TimeStridedRolling(s, window=pd.Timedelta(3, unit="h"),
-                            stride=pd.Timedelta(4, unit="h"), window_idx="begin")
-    assert_1col_df_equal(sr.apply_func(f), sr.apply_func(f_vect))
-    sr = TimeStridedRolling(s, window=pd.Timedelta(3, unit="h"),
-                            stride=pd.Timedelta(5, unit="h"), window_idx="begin")
-    assert_1col_df_equal(sr.apply_func(f), sr.apply_func(f_vect))
-    sr = TimeStridedRolling(s, window=pd.Timedelta(3, unit="h"),
-                            stride=pd.Timedelta(50, unit="h"), window_idx="begin")
-    assert_1col_df_equal(sr.apply_func(f), sr.apply_func(f_vect))
-
-    sr = TimeStridedRolling(s, window=pd.Timedelta(4, unit="h"),
-                            stride=pd.Timedelta(1, unit="h"), window_idx="begin")
-    assert_1col_df_equal(sr.apply_func(f), sr.apply_func(f_vect))
-
-    sr = TimeStridedRolling(s, window=pd.Timedelta(5, unit="h"),
-                            stride=pd.Timedelta(1, unit="h"), window_idx="begin")
-    assert_1col_df_equal(sr.apply_func(f), sr.apply_func(f_vect))
-    sr = TimeStridedRolling(s, window=pd.Timedelta(6, unit="h"),
-                            stride=pd.Timedelta(1, unit="h"), window_idx="begin")
-    assert_1col_df_equal(sr.apply_func(f), sr.apply_func(f_vect))
-
-    ## Force
-    sr = TimeStridedRolling(s, window=pd.Timedelta(3, unit="h"),
-                            stride=pd.Timedelta(1, unit="h"), window_idx="begin",
-                            include_final_window=True)
-    assert_1col_df_equal(sr.apply_func(f), sr.apply_func(f_vect))
-    sr = TimeStridedRolling(s, window=pd.Timedelta(3, unit="h"),
-                            stride=pd.Timedelta(2, unit="h"), window_idx="begin",
-                            include_final_window=True)
-    assert_1col_df_equal(sr.apply_func(f), sr.apply_func(f_vect))
-    # Note: commented these because these will result in window of length 3 and 1
-    # And the vectorized function requires the same number of samples in each segmented window
-    # sr = TimeStridedRolling(s, window=pd.Timedelta(3, unit="h"), stride=pd.Timedelta(4, unit="h"), window_idx="begin", include_final_window=True)
-    # assert_1col_df_equal(sr.apply_func(f), sr.apply_func(f_vect))
-    sr = TimeStridedRolling(s, window=pd.Timedelta(3, unit="h"),
-                            stride=pd.Timedelta(5, unit="h"), window_idx="begin",
-                            include_final_window=True)
-    assert_1col_df_equal(sr.apply_func(f), sr.apply_func(f_vect))
-    sr = TimeStridedRolling(s, window=pd.Timedelta(3, unit="h"),
-                            stride=pd.Timedelta(50, unit="h"), window_idx="begin",
-                            include_final_window=True)
-    assert_1col_df_equal(sr.apply_func(f), sr.apply_func(f_vect))
-
-    sr = TimeStridedRolling(s, window=pd.Timedelta(4, unit="h"),
-                            stride=pd.Timedelta(1, unit="h"), window_idx="begin",
-                            include_final_window=True)
-    assert_1col_df_equal(sr.apply_func(f), sr.apply_func(f_vect))
-
-    sr = TimeStridedRolling(s, window=pd.Timedelta(5, unit="h"),
-                            stride=pd.Timedelta(1, unit="h"), window_idx="begin",
-                            include_final_window=True)
-    assert_1col_df_equal(sr.apply_func(f), sr.apply_func(f_vect))
-    sr = TimeStridedRolling(s, window=pd.Timedelta(6, unit="h"),
-                            stride=pd.Timedelta(1, unit="h"), window_idx="begin",
-                            include_final_window=True)
->>>>>>> ea6b59ee
     assert_1col_df_equal(sr.apply_func(f), sr.apply_func(f_vect))
 
 
@@ -580,7 +380,6 @@
     assert_2col_df_equal(sr.apply_func(f), sr.apply_func(f_vect))
 
     ## Force
-<<<<<<< HEAD
     sr = SequenceStridedRolling(s, window=3, strides=[1], window_idx="begin", include_final_window=True)
     assert_2col_df_equal(sr.apply_func(f), sr.apply_func(f_vect))
     sr = SequenceStridedRolling(s, window=3, strides=[2], window_idx="begin", include_final_window=True)
@@ -599,34 +398,6 @@
     sr = SequenceStridedRolling(s, window=5, strides=[1], window_idx="begin", include_final_window=True)
     assert_2col_df_equal(sr.apply_func(f), sr.apply_func(f_vect))
     sr = SequenceStridedRolling(s, window=6, strides=[1], window_idx="begin", include_final_window=True)
-=======
-    sr = SequenceStridedRolling(s, window=3, stride=1, window_idx="begin",
-                                include_final_window=True)
-    assert_2col_df_equal(sr.apply_func(f), sr.apply_func(f_vect))
-    sr = SequenceStridedRolling(s, window=3, stride=2, window_idx="begin",
-                                include_final_window=True)
-    assert_2col_df_equal(sr.apply_func(f), sr.apply_func(f_vect))
-    # Note: commented these because these will result in window of length 3 and 1
-    # And the vectorized function requires the same number of samples in each segmented window
-    # sr = SequenceStridedRolling(s, window=3, stride=4, window_idx="begin", include_final_window=True)
-    # assert_1col_df_equal(sr.apply_func(f), sr.apply_func(f_vect))
-    sr = SequenceStridedRolling(s, window=3, stride=5, window_idx="begin",
-                                include_final_window=True)
-    assert_2col_df_equal(sr.apply_func(f), sr.apply_func(f_vect))
-    sr = SequenceStridedRolling(s, window=3, stride=50, window_idx="begin",
-                                include_final_window=True)
-    assert_2col_df_equal(sr.apply_func(f), sr.apply_func(f_vect))
-
-    sr = SequenceStridedRolling(s, window=4, stride=1, window_idx="begin",
-                                include_final_window=True)
-    assert_2col_df_equal(sr.apply_func(f), sr.apply_func(f_vect))
-
-    sr = SequenceStridedRolling(s, window=5, stride=1, window_idx="begin",
-                                include_final_window=True)
-    assert_2col_df_equal(sr.apply_func(f), sr.apply_func(f_vect))
-    sr = SequenceStridedRolling(s, window=6, stride=1, window_idx="begin",
-                                include_final_window=True)
->>>>>>> ea6b59ee
     assert_2col_df_equal(sr.apply_func(f), sr.apply_func(f_vect))
 
 
@@ -649,7 +420,6 @@
                 like=name).values.ravel())
 
     ## No Force
-<<<<<<< HEAD
     sr = TimeStridedRolling(s, window=pd.Timedelta(3, unit="h"), strides=[pd.Timedelta(1, unit="h")], window_idx="begin")
     assert_2col_df_equal(sr.apply_func(f), sr.apply_func(f_vect))
     sr = TimeStridedRolling(s, window=pd.Timedelta(3, unit="h"), strides=[pd.Timedelta(2, unit="h")], window_idx="begin")
@@ -677,6 +447,7 @@
     sr = TimeStridedRolling(s, window=pd.Timedelta(3, unit="h"), strides=[pd.Timedelta(2, unit="h")], window_idx="begin", include_final_window=True)
     assert_2col_df_equal(sr.apply_func(f), sr.apply_func(f_vect))
     # Note: commented these because these will result in window of length 3 and 1
+    # And the vectorized function requires the same number of samples in each segmented window
     # sr = TimeStridedRolling(s, window=pd.Timedelta(3, unit="h"), strides=[pd.Timedelta(4, unit="h")], window_idx="begin", include_final_window=True)
     # assert_1col_df_equal(sr.apply_func(f), sr.apply_func(f_vect))
     sr = TimeStridedRolling(s, window=pd.Timedelta(3, unit="h"), strides=[pd.Timedelta(5, unit="h")], window_idx="begin", include_final_window=True)
@@ -690,72 +461,6 @@
     sr = TimeStridedRolling(s, window=pd.Timedelta(5, unit="h"), strides=[pd.Timedelta(1, unit="h")], window_idx="begin", include_final_window=True)
     assert_2col_df_equal(sr.apply_func(f), sr.apply_func(f_vect))
     sr = TimeStridedRolling(s, window=pd.Timedelta(6, unit="h"), strides=[pd.Timedelta(1, unit="h")], window_idx="begin", include_final_window=True)
-=======
-    sr = TimeStridedRolling(s, window=pd.Timedelta(3, unit="h"),
-                            stride=pd.Timedelta(1, unit="h"), window_idx="begin")
-    assert_2col_df_equal(sr.apply_func(f), sr.apply_func(f_vect))
-    sr = TimeStridedRolling(s, window=pd.Timedelta(3, unit="h"),
-                            stride=pd.Timedelta(2, unit="h"), window_idx="begin")
-    assert_2col_df_equal(sr.apply_func(f), sr.apply_func(f_vect))
-    sr = TimeStridedRolling(s, window=pd.Timedelta(3, unit="h"),
-                            stride=pd.Timedelta(3, unit="h"), window_idx="begin")
-    assert_2col_df_equal(sr.apply_func(f), sr.apply_func(f_vect))
-    sr = TimeStridedRolling(s, window=pd.Timedelta(3, unit="h"),
-                            stride=pd.Timedelta(4, unit="h"), window_idx="begin")
-    assert_2col_df_equal(sr.apply_func(f), sr.apply_func(f_vect))
-    sr = TimeStridedRolling(s, window=pd.Timedelta(3, unit="h"),
-                            stride=pd.Timedelta(5, unit="h"), window_idx="begin")
-    assert_2col_df_equal(sr.apply_func(f), sr.apply_func(f_vect))
-    sr = TimeStridedRolling(s, window=pd.Timedelta(3, unit="h"),
-                            stride=pd.Timedelta(50, unit="h"), window_idx="begin")
-    assert_2col_df_equal(sr.apply_func(f), sr.apply_func(f_vect))
-
-    sr = TimeStridedRolling(s, window=pd.Timedelta(4, unit="h"),
-                            stride=pd.Timedelta(1, unit="h"), window_idx="begin")
-    assert_2col_df_equal(sr.apply_func(f), sr.apply_func(f_vect))
-
-    sr = TimeStridedRolling(s, window=pd.Timedelta(5, unit="h"),
-                            stride=pd.Timedelta(1, unit="h"), window_idx="begin")
-    assert_2col_df_equal(sr.apply_func(f), sr.apply_func(f_vect))
-    sr = TimeStridedRolling(s, window=pd.Timedelta(6, unit="h"),
-                            stride=pd.Timedelta(1, unit="h"), window_idx="begin")
-    assert_2col_df_equal(sr.apply_func(f), sr.apply_func(f_vect))
-
-    ## Force
-    sr = TimeStridedRolling(s, window=pd.Timedelta(3, unit="h"),
-                            stride=pd.Timedelta(1, unit="h"), window_idx="begin",
-                            include_final_window=True)
-    assert_2col_df_equal(sr.apply_func(f), sr.apply_func(f_vect))
-    sr = TimeStridedRolling(s, window=pd.Timedelta(3, unit="h"),
-                            stride=pd.Timedelta(2, unit="h"), window_idx="begin",
-                            include_final_window=True)
-    assert_2col_df_equal(sr.apply_func(f), sr.apply_func(f_vect))
-    # Note: commented these because these will result in window of length 3 and 1
-    # And the vectorized function requires the same number of samples in each segmented window
-    # sr = TimeStridedRolling(s, window=pd.Timedelta(3, unit="h"), stride=pd.Timedelta(4, unit="h"), window_idx="begin", include_final_window=True)
-    # assert_1col_df_equal(sr.apply_func(f), sr.apply_func(f_vect))
-    sr = TimeStridedRolling(s, window=pd.Timedelta(3, unit="h"),
-                            stride=pd.Timedelta(5, unit="h"), window_idx="begin",
-                            include_final_window=True)
-    assert_2col_df_equal(sr.apply_func(f), sr.apply_func(f_vect))
-    sr = TimeStridedRolling(s, window=pd.Timedelta(3, unit="h"),
-                            stride=pd.Timedelta(50, unit="h"), window_idx="begin",
-                            include_final_window=True)
-    assert_2col_df_equal(sr.apply_func(f), sr.apply_func(f_vect))
-
-    sr = TimeStridedRolling(s, window=pd.Timedelta(4, unit="h"),
-                            stride=pd.Timedelta(1, unit="h"), window_idx="begin",
-                            include_final_window=True)
-    assert_2col_df_equal(sr.apply_func(f), sr.apply_func(f_vect))
-
-    sr = TimeStridedRolling(s, window=pd.Timedelta(5, unit="h"),
-                            stride=pd.Timedelta(1, unit="h"), window_idx="begin",
-                            include_final_window=True)
-    assert_2col_df_equal(sr.apply_func(f), sr.apply_func(f_vect))
-    sr = TimeStridedRolling(s, window=pd.Timedelta(6, unit="h"),
-                            stride=pd.Timedelta(1, unit="h"), window_idx="begin",
-                            include_final_window=True)
->>>>>>> ea6b59ee
     assert_2col_df_equal(sr.apply_func(f), sr.apply_func(f_vect))
 
 
@@ -773,12 +478,7 @@
 
     ### Time
     s.index = pd.date_range("2020-01-01", freq="1h", periods=5)
-<<<<<<< HEAD
-    sr = TimeStridedRolling(s, window=pd.Timedelta(3, unity="h"), strides=[pd.Timedelta(1, unit="h")], window_idx="begin")
-=======
-    sr = TimeStridedRolling(s, window=pd.Timedelta(3, unity="h"),
-                            stride=pd.Timedelta(1, unit="h"), window_idx="begin")
->>>>>>> ea6b59ee
+    sr = TimeStridedRolling(s, window=pd.Timedelta(3, unit="h"), strides=[pd.Timedelta(1, unit="h")], window_idx="begin")
     assert "datetime64" in str(sr.index.dtype)
     assert not str(sr.index.dtype).startswith("int")
     assert not str(sr.index.dtype).startswith("float")