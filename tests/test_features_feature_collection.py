"""Tests for the features functionality."""

__author__ = "Jeroen Van Der Donckt, Emiel Deprost, Jonas Van Der Donckt"

import os
import random

import dill
import pytest
import math
import warnings
import pandas as pd
import numpy as np

from tsflex.features import FuncWrapper
from tsflex.features import FeatureDescriptor, MultipleFeatureDescriptors
from tsflex.features import FeatureCollection

from pathlib import Path
from pandas.testing import assert_frame_equal
from scipy.stats import linregress
from typing import Tuple, List
from .utils import dummy_data


## FeatureCollection


def test_single_series_feature_collection(dummy_data):
    fd = FeatureDescriptor(
        function=np.sum,
        series_name="EDA",
        window="10s",
        stride="5s",
    )
    fc = FeatureCollection(feature_descriptors=fd)

    assert fc.get_required_series() == ["EDA"]

    res_list = fc.calculate(dummy_data, return_df=False, n_jobs=1)
    res_df = fc.calculate(dummy_data, return_df=True, n_jobs=1)

    assert isinstance(res_list, list) & (len(res_list) == 1)
    assert isinstance(res_df, pd.DataFrame)
    assert_frame_equal(res_list[0], res_df)
    freq = pd.to_timedelta(pd.infer_freq(dummy_data.index)) / np.timedelta64(1, "s")
    stride_s = 5
    window_s = 10
    assert len(res_df) == math.ceil(
        (int(len(dummy_data) / (1 / freq)) - window_s) / stride_s)
    assert all(res_df.index[1:] - res_df.index[:-1] == pd.to_timedelta(5, unit="s"))


def test_single_series_feature_collection_strides(dummy_data):
    stride = "5s"
    fd1 = FeatureDescriptor(np.sum, series_name="EDA", window="10s")
    fd2 = FeatureDescriptor(np.sum, series_name="EDA", window="10s", stride='20s')
    fd3 = FeatureDescriptor(np.sum, series_name="EDA", window="10s", stride=stride)
    fc1 = FeatureCollection(feature_descriptors=fd1)
    fc2 = FeatureCollection(feature_descriptors=fd2)
    fc3 = FeatureCollection(feature_descriptors=fd3)

    assert fc1.get_required_series() == fc2.get_required_series()
    assert fc1.get_required_series() == fc3.get_required_series()

    res1 = fc1.calculate(dummy_data, stride=stride, return_df=False, n_jobs=1)
    res2 = fc2.calculate(dummy_data, stride=stride, return_df=False, n_jobs=1)
    res3 = fc3.calculate(dummy_data, return_df=False, n_jobs=1)

    assert (len(res1) == 1) & (len(res2) == 1) & (len(res3) == 1)

    assert_frame_equal(res1[0], res2[0])
    assert_frame_equal(res1[0], res3[0])


def test_single_series_feature_collection_setpoints(dummy_data):
    setpoints = [0, 5, 7, 10]
    setpoints = dummy_data.index[setpoints].values
    fd1 = FeatureDescriptor(np.sum, series_name="EDA", window="10s")
    fd2 = FeatureDescriptor(np.sum, series_name="EDA", window="10s", stride='20s')
    fc1 = FeatureCollection(feature_descriptors=fd1)
    fc2 = FeatureCollection(feature_descriptors=fd2)

    assert fc1.get_required_series() == fc2.get_required_series()

    res1 = fc1.calculate(dummy_data, setpoints=setpoints, window_idx="begin")
    res2 = fc2.calculate(dummy_data, setpoints=setpoints, window_idx="begin")

    assert (len(res1) == 1) & (len(res2) == 1)
    assert (len(res1[0]) == 4) & (len(res2[0]) == 4)

    assert_frame_equal(res1[0], res2[0])
    assert all(res1[0].index.values == setpoints)


def test_uneven_sampled_series_feature_collection(dummy_data):
    fd = FeatureDescriptor(
        function=np.sum,
        series_name="EDA",
        window="10s",
        stride="16s",
    )
    fc = FeatureCollection(feature_descriptors=fd)
    with pytest.raises(ValueError):
        fc.add(FeatureDescriptor(np.min, series_name=("TMP",), window="10", stride="6"))
    with pytest.raises(ValueError):
        fc.add(FeatureDescriptor(np.min, series_name=("TMP",), window="5s", stride="6"))
    with pytest.raises(ValueError):
        fc.add(FeatureDescriptor(np.min, series_name=("TMP",), window="5", stride="6s"))

    fc.add(FeatureDescriptor(np.min, series_name=("TMP",), window="10s", stride="16s"))
    fc.add(FeatureDescriptor(np.min, series_name=("EDA",), window="10s", stride="16s"))

    assert set(fc.get_required_series()) == set(["EDA", "TMP"])
    assert len(fc.get_required_series()) == 2

    # Drop some data to obtain an irregular sampling rate
    inp = dummy_data.drop(np.random.choice(dummy_data.index[1:-1], 500, replace=False))

    res_df = fc.calculate(inp, return_df=True, approve_sparsity=True, n_jobs=3)

    assert res_df.shape[1] == 3
    freq = pd.to_timedelta(pd.infer_freq(dummy_data.index)) / np.timedelta64(1, "s")
    stride_s = 16
    window_s = 10
    assert len(res_df) == math.ceil(
        (int(len(dummy_data) / (1 / freq)) - window_s) / stride_s)
    assert all(
        res_df.index[1:] - res_df.index[:-1] == pd.to_timedelta(stride_s, unit="s")
    )


def test_warning_uneven_sampled_series_feature_collection(dummy_data):
    fd = FeatureDescriptor(
        function=np.sum,
        series_name="EDA",
        window="5s",
        stride="2.5s",
    )
    fc = FeatureCollection(feature_descriptors=fd)
    fc.add(FeatureDescriptor(np.min, series_name=("TMP",), window="5s", stride="2.5s"))

    assert set(fc.get_required_series()) == set(["EDA", "TMP"])
    assert len(fc.get_required_series()) == 2
    # Drop some data to obtain an irregular sampling rate
    inp = dummy_data.drop(np.random.choice(dummy_data.index[1:-1], 500, replace=False))

    with warnings.catch_warnings(record=True) as w:
        # Trigger the warning
        # Note -> for some (yet unkknown) reason, the warning's aren't caught anymore
        # when using multiprocess (they are thrown nevertheless!), so we changed
        # n_jobs=1
        res_df = fc.calculate(inp, return_df=True, n_jobs=1, approve_sparsity=False)
        # Verify the warning
        assert len(w) == 2
        assert all([issubclass(warn.category, RuntimeWarning) for warn in w])
        assert all(["gaps in the sequence" in str(warn) for warn in w])
        # Check the output
        assert res_df.shape[1] == 2
        freq = pd.to_timedelta(pd.infer_freq(dummy_data.index)) / np.timedelta64(1, "s")
        stride_s = 2.5
        window_s = 5
        assert len(res_df) == math.ceil(
            (int(len(dummy_data) / (1 / freq)) - window_s) / stride_s)
        assert all(
            res_df.index[1:] - res_df.index[:-1] == pd.to_timedelta(2.5, unit="s")
        )


def test_featurecollection_repr(dummy_data):
    def corr(s1, s2):
        min_len = min(len(s1), len(s2))
        s1 = s1[:min_len]
        s2 = s2[:min_len]
        return np.corrcoef(s1, s2)[0][-1].astype(s1.dtype)

    fc = FeatureCollection(
        feature_descriptors=[
            FeatureDescriptor(
                function=FuncWrapper(func=corr, output_names="corrcoef"),
                series_name=("EDA", "TMP"),
                window="30s",
                stride="30s",
            ),
        ]
    )
    fc_str: str = fc.__repr__()
    assert "EDA|TMP" in fc_str
    assert (
<<<<<<< HEAD
        fc_str
        == "EDA|TMP: (\n\twin: 30s   : [\n\t\tFeatureDescriptor - func: FuncWrapper(corr, ['corrcoef'], {})    stride: ['30s'],\n\t]\n)\n"
=======
            fc_str
            == "EDA|TMP: (\n\twin: 30s   , stride: 30s: [\n\t\tFeatureDescriptor - func: FuncWrapper(corr, ['corrcoef'], {}),\n\t]\n)\n"
>>>>>>> ea6b59ee
    )

    out = fc.calculate(dummy_data, n_jobs=1, return_df=True)
    assert out.columns[0] == "EDA|TMP__corrcoef__w=30s"

    out = fc.calculate(dummy_data, n_jobs=None, return_df=True)
    assert out.columns[0] == "EDA|TMP__corrcoef__w=30s"


def test_window_idx_single_series_feature_collection(dummy_data):
    fd = FeatureDescriptor(
        function=np.sum,
        series_name="EDA",
        window="5s",
        stride="12.5s",
    )
    fc = FeatureCollection(feature_descriptors=fd)

    assert fc.get_required_series() == ["EDA"]

    res_begin = fc.calculate(dummy_data, return_df=True, n_jobs=0, window_idx="begin")
    res_end = fc.calculate(dummy_data, return_df=True, n_jobs=0, window_idx="end")
    res_middle = fc.calculate(dummy_data, return_df=True, n_jobs=0, window_idx="middle")
    assert np.isclose(res_begin.values, res_end.values).all()
    assert np.isclose(res_begin.values, res_middle.values).all()

    res_begin = fc.calculate(
        dummy_data, return_df=True, n_jobs=None, window_idx="begin"
    )
    res_end = fc.calculate(dummy_data, return_df=True, n_jobs=None, window_idx="end")
    res_middle = fc.calculate(
        dummy_data, return_df=True, n_jobs=None, window_idx="middle"
    )

    with pytest.raises(Exception):
        res_not_existing = fc.calculate(
            dummy_data, n_jobs=0, return_df=True, window_idx="somewhere"
        )

    assert np.isclose(res_begin.values, res_end.values).all()
    assert np.isclose(res_begin.values, res_middle.values).all()

    assert res_begin.index[0] == dummy_data.index[0]
    assert res_end.index[0] == dummy_data.index[0] + pd.to_timedelta(5, unit="s")
    # 2.5 -> refers to window / 2
    assert res_middle.index[0] == dummy_data.index[0] + pd.to_timedelta(2.5, unit="s")

    for res_df in [res_begin, res_end, res_middle]:
        freq = pd.to_timedelta(pd.infer_freq(dummy_data.index)) / np.timedelta64(1, "s")
        stride_s = 12.5
        window_s = 5
        assert len(res_df) == math.ceil(
            (int(len(dummy_data) / (1 / freq)) - window_s) / stride_s)
        assert all(
            res_df.index[1:] - res_df.index[:-1] == pd.to_timedelta(12.5, unit="s")
        )


def test_multiplefeaturedescriptors_feature_collection(dummy_data):
    def sum_func(sig: np.ndarray) -> float:
        return sum(sig)

    mfd = MultipleFeatureDescriptors(
        functions=[sum_func, FuncWrapper(np.max), np.min],
        series_names=["EDA", "TMP"],
        windows=["5s", "7.5s"],
        strides="2.5s",
    )
    fc = FeatureCollection(feature_descriptors=mfd)

    assert set(fc.get_required_series()) == set(["EDA", "TMP"])
    assert len(fc.get_required_series()) == 2

    res_list = fc.calculate(dummy_data, return_df=False, n_jobs=6)
    res_df = fc.calculate(dummy_data, return_df=True, n_jobs=6)

    assert (len(res_list) == 3 * 2 * 2) & (res_df.shape[1] == 3 * 2 * 2)
    res_list_names = [res.columns.values[0] for res in res_list]
    assert set(res_list_names) == set(res_df.columns)
    expected_output_names = [
        [
            f"{sig}__sum_func__w=5s",
            f"{sig}__sum_func__w=7.5s",
            f"{sig}__amax__w=5s",
            f"{sig}__amax__w=7.5s",
            f"{sig}__amin__w=5s",
            f"{sig}__amin__w=7.5s",
        ]
        for sig in ["EDA", "TMP"]
    ]
    # Flatten
    expected_output_names = expected_output_names[0] + expected_output_names[1]
    assert set(res_df.columns) == set(expected_output_names)

    # No NaNs when returning a list of calculated featured
    assert all([~res.isna().values.any() for res in res_list])
    # NaNs when merging to a df (for  some cols)
    assert all([res_df[col].isna().any() for col in res_df.columns if "w=7.5s" in col])
    assert all([~res_df[col].isna().any() for col in res_df.columns if "w=5s" in col])

    stride_s = 2.5
    window_s = 5
    freq = pd.to_timedelta(pd.infer_freq(dummy_data.index)) / np.timedelta64(1, "s")
    expected_length = math.ceil(
        (int(len(dummy_data) / (1 / freq)) - window_s) / stride_s)
    assert all(
        [
            len(res) == expected_length - 1
            for res in res_list
            if "w=7.5s" in res.columns.values[0]
        ]
    )
    assert all(
        [
            len(res) == expected_length
            for res in res_list
            if "w=5s" in res.columns.values[0]
        ]
    )
    assert len(res_df) == expected_length


def test_multiplefeaturedescriptors_feature_collection_strides(dummy_data):
    stride= "2.5s"
    mfd1 = MultipleFeatureDescriptors([np.max, np.min], ["EDA", "TMP"], ["5s", "7.5s"])
    mfd2 = MultipleFeatureDescriptors([np.max, np.min], ["EDA", "TMP"], ["5s", "7.5s"], strides=["5s"])#, "10s"])  # TODO: list of strides supporten...
    mfd3 = MultipleFeatureDescriptors([np.max, np.min], ["EDA", "TMP"], ["5s", "7.5s"], strides=stride)
    fc1 = FeatureCollection(mfd1)
    fc2 = FeatureCollection(mfd2)
    fc3 = FeatureCollection(mfd3)

    assert fc1.get_required_series() == fc2.get_required_series()
    assert fc1.get_required_series() == fc3.get_required_series()

    res1 = fc1.calculate(dummy_data, stride=stride, return_df=True, n_jobs=0)
    res2 = fc2.calculate(dummy_data, stride=stride, return_df=True, n_jobs=0)
    res3 = fc3.calculate(dummy_data, return_df=True, n_jobs=0)

    assert_frame_equal(res1, res2)
    assert_frame_equal(res1, res3)


def test_featurecollection_feature_collection(dummy_data):
    fd = FeatureDescriptor(
        function=np.sum,
        series_name="EDA",
        window="5s",
        stride="2.5s",
    )
    fc = FeatureCollection(FeatureCollection(feature_descriptors=fd))

    assert fc.get_required_series() == ["EDA"]

    res_list = fc.calculate(dummy_data, return_df=False, n_jobs=1)
    res_df = fc.calculate(dummy_data, return_df=True, n_jobs=1)

    assert isinstance(res_list, list) & (len(res_list) == 1)
    assert isinstance(res_df, pd.DataFrame)
    assert_frame_equal(res_list[0], res_df)
    freq = pd.to_timedelta(pd.infer_freq(dummy_data.index)) / np.timedelta64(1, "s")
    stride_s = 2.5
    window_s = 5
    assert len(res_df) == math.ceil(
        (int(len(dummy_data) / (1 / freq)) - window_s) / stride_s)
    assert all(res_df.index[1:] - res_df.index[:-1] == pd.to_timedelta(2.5, unit="s"))


def test_feature_collection_column_sorted(dummy_data):
    fc = FeatureCollection(
        MultipleFeatureDescriptors(
            functions=[np.max, np.min, len, np.sum, np.median, np.mean, np.std],
            series_names="EDA",
            windows=["5s", "30s", "2min"],
            strides="5s",
        )
    )
    df_eda = dummy_data["EDA"].first('5min')
    out_cols = fc.calculate(df_eda, return_df=True, n_jobs=None).columns.values

    for _ in range(10):
        assert all(out_cols == fc.calculate(df_eda, return_df=True).columns.values)


def test_featurecollection_reduce(dummy_data):
    fc = FeatureCollection(
        MultipleFeatureDescriptors(
            functions=[np.max, np.min, np.std, np.sum],
            series_names="EDA",
            windows=["5s", "30s", "1min"],
            strides="5s",
        )
    )
    df_feat_tot = fc.calculate(data=dummy_data, return_df=True, show_progress=True)

    for _ in range(5):
        col_subset = random.sample(
            list(df_feat_tot.columns), random.randint(1, len(df_feat_tot.columns))
        )
        fc_reduced = fc.reduce(col_subset)
        fc_reduced.calculate(dummy_data)

    # also test the reduce function on a single column
    fc_reduced = fc.reduce(random.sample(list(df_feat_tot.columns), 1))
    fc_reduced.calculate(dummy_data)

    # should also work when fc is deleted
    del fc
    fc_reduced.calculate(dummy_data)


def test_featurecollection_numeric_reduce(dummy_data):
    fc = FeatureCollection(
        feature_descriptors=[
            MultipleFeatureDescriptors(
                windows=[240, 480, 1000],
                strides=240,
                functions=[np.mean, np.min, np.max, np.std],
                series_names=["TMP", "EDA"],
            )
        ]
    )
    df_tmp = dummy_data["TMP"].reset_index(drop=True)
    df_eda = dummy_data["EDA"].reset_index(drop=True)
    out = fc.calculate([df_tmp, df_eda], window_idx="end", return_df=True)

    n_retain = 8
    fc_reduced = fc.reduce(np.random.choice(out.columns, size=n_retain, replace=False))
    out_2 = fc_reduced.calculate([df_tmp, df_eda], return_df=True)
    assert out_2.shape[1] == n_retain


def test_featurecollection_reduce_multiple_feat_output(dummy_data):
    def get_stats(series: np.ndarray):
        return np.min(series), np.max(series)

    fd = FeatureDescriptor(
        function=FuncWrapper(get_stats, output_names=["min", "max"]),
        series_name="EDA",
        window="5s",
        stride="5s",
    )

    fc = FeatureCollection(
        [
            MultipleFeatureDescriptors(
                functions=[np.std, np.sum],
                series_names="EDA",
                windows=["5s", "30s", "1min"],
                strides="5s",
            ),
            fd,
        ]
    )
    # df_feat_tot = fc.calculate(data=dummy_data, return_df=True, show_progress=True)

    fc_reduce = fc.reduce(feat_cols_to_keep=["EDA__min__w=5s_s=5s"])
    del fd
    fc_reduce.calculate(dummy_data)


def test_featurecollection_error_val(dummy_data):
    fd = FeatureDescriptor(
        function=np.max,
        series_name="EDA",
        window="5s",
        stride="2.5s",
    )
    fc = FeatureCollection(FeatureCollection(feature_descriptors=fd))

    eda_data = dummy_data["EDA"].dropna()
    eda_data[2: 1 + 25 * 4] = None  # Leave gap of 25 s
    eda_data = eda_data.dropna()
    assert eda_data.isna().any() == False
    assert (eda_data.index[1:] - eda_data.index[:-1]).max() == pd.Timedelta("25 s")

    with pytest.raises(Exception):
        fc.calculate(eda_data, return_df=True, approve_sparsity=True)


def test_featurecollection_error_val_multiple_outputs(dummy_data):
    def get_stats(series: np.ndarray):
        return np.min(series), np.max(series)

    fd = FeatureDescriptor(
        function=FuncWrapper(get_stats, output_names=["min", "max"]),
        series_name="EDA",
        window="5s",
        stride="2.5s",
    )
    fc = FeatureCollection(FeatureCollection(feature_descriptors=fd))

    eda_data = dummy_data["EDA"].dropna()
    eda_data[2: 1 + 25 * 4] = None  # Leave gap of 25 s
    eda_data = eda_data.dropna()
    assert eda_data.isna().any() == False
    assert (eda_data.index[1:] - eda_data.index[:-1]).max() == pd.Timedelta("25 s")

    with pytest.raises(Exception):
        fc.calculate(eda_data, return_df=True, approve_sparsity=True)


def test_feature_collection_invalid_series_names(dummy_data):
    fd = FeatureDescriptor(
        function=FuncWrapper(np.min, output_names=["min"]),
        series_name="EDA__col",  # invalid name, no '__' allowed
        window="10s",
        stride="5s",
    )

    with pytest.raises(Exception):
        fc = FeatureCollection(feature_descriptors=fd)

    fd = FeatureDescriptor(
        function=FuncWrapper(np.min, output_names=["min"]),
        series_name="EDA|col",  # invalid name, no '|' allowed
        window="10s",
        stride="5s",
    )

    with pytest.raises(Exception):
        fc = FeatureCollection(feature_descriptors=fd)


def test_feature_collection_invalid_feature_output_names(dummy_data):
    fd = FeatureDescriptor(
        function=FuncWrapper(np.max, output_names=["max|feat"]),
        series_name="EDA",
        window="10s",
        stride="5s",
    )

    # this should work, no error should be raised
    fc = FeatureCollection(feature_descriptors=fd)

    fd = FeatureDescriptor(
        function=FuncWrapper(np.max, output_names=["max__feat"]),
        # invalid output_name, no '__' allowed
        series_name="EDA",
        window="10s",
        stride="5s",
    )

    with pytest.raises(Exception):
        fc = FeatureCollection(feature_descriptors=fd)


### Test various feature descriptor functions


def test_one_to_many_feature_collection(dummy_data):
    def quantiles(sig: pd.Series) -> Tuple[float, float, float]:
        return np.quantile(sig, q=[0.1, 0.5, 0.9])

    q_func = FuncWrapper(quantiles, output_names=["q_0.1", "q_0.5", "q_0.9"])
    fd = FeatureDescriptor(q_func, series_name="EDA", window="5s", stride="2.5s")
    fc = FeatureCollection(fd)

    res_df = fc.calculate(dummy_data, return_df=True)
    assert res_df.shape[1] == 3
    freq = pd.to_timedelta(pd.infer_freq(dummy_data.index)) / np.timedelta64(1, "s")
    stride_s = 2.5
    window_s = 5
    assert len(res_df) == math.ceil(
        (int(len(dummy_data) / (1 / freq)) - window_s) / stride_s)

    expected_output_names = [
        "EDA__q_0.1__w=5s",
        "EDA__q_0.5__w=5s",
        "EDA__q_0.9__w=5s",
    ]
    assert set(res_df.columns.values) == set(expected_output_names)
    assert (res_df[expected_output_names[0]] != res_df[expected_output_names[1]]).any()
    assert (res_df[expected_output_names[0]] != res_df[expected_output_names[2]]).any()


def test_many_to_one_feature_collection(dummy_data):
    def abs_mean_diff(sig1: pd.Series, sig2: pd.Series) -> float:
        # Note that this func only works when sig1 and sig2 have the same length
        return np.mean(np.abs(sig1 - sig2))

    fd = FeatureDescriptor(
        abs_mean_diff, series_name=("EDA", "TMP"), window="5s", stride="2.5s"
    )
    fc = FeatureCollection(fd)

    assert set(fc.get_required_series()) == set(["EDA", "TMP"])

    res_df = fc.calculate(dummy_data, return_df=True)
    assert res_df.shape[1] == 1
    freq = pd.to_timedelta(pd.infer_freq(dummy_data.index)) / np.timedelta64(1, "s")
    stride_s = 2.5
    window_s = 5
    assert len(res_df) == math.ceil(
        (int(len(dummy_data) / (1 / freq)) - window_s) / stride_s)

    expected_output_name = "EDA|TMP__abs_mean_diff__w=5s"
    assert res_df.columns.values[0] == expected_output_name


def test_many_to_many_feature_collection(dummy_data):
    def quantiles_abs_diff(
            sig1: pd.Series, sig2: pd.Series
    ) -> Tuple[float, float, float]:
        return np.quantile(np.abs(sig1 - sig2), q=[0.1, 0.5, 0.9])

    q_func = FuncWrapper(
        quantiles_abs_diff,
        output_names=["q_0.1_abs_diff", "q_0.5_abs_diff", "q_0.9_abs_diff"],
    )
    fd = FeatureDescriptor(
        q_func, series_name=("EDA", "TMP"), window="5s", stride="13.5s"
    )
    fc = FeatureCollection(fd)

    assert set(fc.get_required_series()) == set(["EDA", "TMP"])

    res_df = fc.calculate(dummy_data, return_df=True)
    assert res_df.shape[1] == 3
    freq = pd.to_timedelta(pd.infer_freq(dummy_data.index)) / np.timedelta64(1, "s")
    stride_s = 13.5
    window_s = 5
    assert len(res_df) == math.ceil(
        (int(len(dummy_data) / (1 / freq)) - window_s) / stride_s)

    expected_output_names = [
        "EDA|TMP__q_0.1_abs_diff__w=5s",
        "EDA|TMP__q_0.5_abs_diff__w=5s",
        "EDA|TMP__q_0.9_abs_diff__w=5s",
    ]
    assert set(res_df.columns.values) == set(expected_output_names)
    assert (res_df[expected_output_names[0]] != res_df[expected_output_names[1]]).any()
    assert (res_df[expected_output_names[0]] != res_df[expected_output_names[2]]).any()


def test_cleared_pools_when_feature_error(dummy_data):
    def mean_func(s: np.ndarray):
        assert 0 == 1  # make the feature function throw an error
        return np.mean(s)

    fc = FeatureCollection(
        MultipleFeatureDescriptors(
            mean_func, ["EDA", "ACC_x"], ["30s", "45s", "1min", "2min"], "15s"
        )
    )

    for n_jobs in [0, None]:
        with pytest.raises(Exception):
            out = fc.calculate(dummy_data, return_df=True, n_jobs=n_jobs)

    # Now fix the error in the feature function & make sure that pools are cleared,
    # i.e., the same error is not thrown again.
    def mean_func(s: np.ndarray):
        return np.mean(s)

    fc = FeatureCollection(
        MultipleFeatureDescriptors(
            mean_func, ["EDA", "ACC_x"], ["30s", "45s", "1min", "2min"], "15s"
        )
    )

    for n_jobs in [0, None]:
        out = fc.calculate(dummy_data, return_df=True, n_jobs=n_jobs)
        assert out.shape[0] > 0
        assert out.shape[1] == 2 * 4


def test_series_funcs(dummy_data):
    def min_max_time_diff(x: pd.Series, mult=1):
        diff = x.index.to_series().diff().dt.total_seconds()  # .max()
        return diff.min() * mult, diff.max() * mult

    def time_diff(x: pd.Series):
        return (x.index[-1] - x.index[0]).total_seconds()

    def linear_trend_timewise(x):
        """
        Calculate a linear least-squares regression for the values of the time series versus the sequence from 0 to
        length of the time series minus one.
        This feature uses the index of the time series to fit the model, which must be of a datetime
        dtype.
        The parameters control which of the characteristics are returned.
        Possible extracted attributes are "pvalue", "rvalue", "intercept", "slope", "stderr", see the documentation of
        linregress for more information.

        :param x: the time series to calculate the feature of. The index must be datetime.
        :type x: pandas.Series

        :param param: contains dictionaries {"attr": x} with x an string, the attribute name of the regression model
        :type param: list

        :return: the different feature values
        :return type: list
        """
        ix = x.index

        # Get differences between each timestamp and the first timestamp in seconds.
        # Then convert to hours and reshape for linear regression
        times_seconds = (ix - ix[0]).total_seconds()
        times_hours = np.asarray(times_seconds / float(3600))

        linReg = linregress(times_hours, x.values)
        return linReg.slope, linReg.intercept, linReg.rvalue

    fc = FeatureCollection(
        MultipleFeatureDescriptors(
            functions=[
                np.mean,
                np.sum,
                len,
                FuncWrapper(
                    min_max_time_diff,
                    input_type=pd.Series,
                    output_names=["min_time_diff", "max_time_diff"],
                    mult=3,
                ),
                FuncWrapper(
                    linear_trend_timewise,
                    input_type=pd.Series,
                    output_names=[
                        "timewise_regr_slope",
                        "timewise_regr_intercept",
                        "timewise_regr_r_value",
                    ],
                ),
                FuncWrapper(time_diff, input_type=pd.Series),
                FuncWrapper(np.max, input_type=np.array),
            ],
            series_names=["EDA", "TMP"],
            windows="5s",
            strides="2.5s",
        )
    )

    assert set(fc.get_required_series()) == set(["EDA", "TMP"])
    downscale_factor = 20
    res_df = fc.calculate(
        dummy_data[: int(len(dummy_data) / downscale_factor)], return_df=True
    )
    # Note: testing this single-threaded allows the code-cov to fire
    res_df_2 = fc.calculate(
        dummy_data[: int(len(dummy_data) / downscale_factor)],
        return_df=True,
        n_jobs=1,
        show_progress=True,
    )
    assert res_df.shape[1] == 2 * 10
    freq = pd.to_timedelta(pd.infer_freq(dummy_data.index)) / np.timedelta64(1, "s")
    stride_s = 2.5
    window_s = 5
    assert len(res_df) == math.ceil(
        (int(len(dummy_data) / downscale_factor / (1 / freq)) - window_s) / stride_s
    )

    assert "EDA__min_time_diff__w=5s" in res_df.columns
    assert "EDA__amax__w=5s" in res_df.columns
    assert all(
        res_df["EDA__min_time_diff__w=5s"]
        == res_df["EDA__max_time_diff__w=5s"]
    )
    assert all(res_df["EDA__min_time_diff__w=5s"] == 0.25 * 3)


def test_categorical_funcs():
    categories = ["a", "b", "c", "another_category", 12]
    categorical_data = pd.Series(
        data=np.random.choice(categories, 1000),
        index=pd.date_range("2021-07-01", freq="1h", periods=1000),
    ).rename("cat")

    # drop some data, as we don't make frequency assumptions
    categorical_data = categorical_data.drop(
        np.random.choice(categorical_data.index, 200, replace=False)
    )

    def count_categories(arr, categories):
        return [sum(arr.astype(str) == str(cat)) for cat in categories]

    cat_count = FuncWrapper(
        func=count_categories,
        output_names=["count-" + str(cat) for cat in categories],
        # kwargs
        categories=categories,
    )

    # construct the collection in which you add all your features
    fc = FeatureCollection(
        feature_descriptors=[
            FeatureDescriptor(
                function=cat_count, series_name="cat", window="1day", stride="12hours"
            )
        ]
    )

    for n_jobs in [0, None]:
        out = fc.calculate(
            data=categorical_data, approve_sparsity=True, n_jobs=n_jobs, return_df=True
        )
        for c in categories:
            assert f"cat__count-{str(c)}__w=1D" in out.columns


def test_time_based_features():
    # create a time column
    time_value_series = (
        pd.Series(
            index=pd.date_range("2021-07-01", freq="1h", periods=1000), dtype=object
        )
            .index.to_series()
            .rename("time")
    )

    # drop some data, as we don't make frequency assumptions
    time_value_series = time_value_series.drop(
        np.random.choice(time_value_series.index, 250, replace=False)
    )

    def std_hour(time_arr):
        # calcualtes the std in seconds
        if time_arr.shape[0] <= 3:
            return np.NaN
        return np.std(
            np.diff(time_arr).astype("timedelta64[us]").astype(np.int64)
            / (60 * 60 * 1e6)
        )

    fc = FeatureCollection(
        feature_descriptors=[
            FeatureDescriptor(
                function=std_hour,
                series_name="time",
                window="6 hours",
                stride="4 hours",
            )
        ]
    )
    out = fc.calculate(
        data=time_value_series, approve_sparsity=True, n_jobs=1, return_df=True
    )
    assert out.columns[0] == "time__std_hour__w=6h"

    out = fc.calculate(
        data=time_value_series, approve_sparsity=True, n_jobs=None, return_df=True
    )
    assert out.columns[0] == "time__std_hour__w=6h"


def test_pass_by_value(dummy_data):
    def try_change_view(series_view: np.ndarray):
        series_view[:5] = 0  # update the view -> error!
        return np.mean(series_view)

    fc_gsr = FeatureCollection(
        [
            FeatureDescriptor(
                try_change_view,
                "EDA",
                "30s",
                "15s",
            )
        ]
    )

    for n_jobs in [0, None]:
        with pytest.raises(Exception):
            out = fc_gsr.calculate(dummy_data, return_df=True, n_jobs=n_jobs)


def test_datatype_retention(dummy_data):
    for dtype in [np.float16, np.float32, np.int64, np.int32]:

        def mean_dtype(series_view: np.ndarray):
            return np.mean(series_view).astype(dtype)

        fc_gsr = FeatureCollection(
            [
                FeatureDescriptor(
                    mean_dtype,
                    "EDA",
                    "30s",
                    "15s",
                )
            ]
        )
        for n_jobs in [0, 1, 2, None]:
            print(dtype, n_jobs)
            out = fc_gsr.calculate(dummy_data, return_df=True, n_jobs=n_jobs)
            assert out.values.dtype == dtype


### Test the various input data types combinations

def test_time_based_features_sequence_based_data_error(dummy_data):
    df_eda = dummy_data['EDA'].reset_index()
    df_tmp = dummy_data['TMP'].reset_index()

    fs = 4  # The sample frequency in Hz
    fc = FeatureCollection(
        feature_descriptors=[
            FeatureDescriptor(np.min, 'EDA', f'{250}s', f'{75}s'),
            FeatureDescriptor(np.min, 'TMP', 250 * fs, 75 * fs)
        ]
    )

    # cannot use time-based win-stride configurations on sequence based data
    with pytest.raises(RuntimeError):
        fc.calculate([df_eda, df_tmp])

    with pytest.raises(RuntimeError):
        fc.calculate([df_eda, df_tmp], n_jobs=0)


def test_mixed_featuredescriptors_time_data(dummy_data):
    df_eda = dummy_data['EDA']
    df_tmp = dummy_data['TMP']

    fs = 4  # The sample frequency in Hz
    with warnings.catch_warnings(record=True) as w:
        # generate the warning by adding mixed FeatureDescriptors
        fc = FeatureCollection(
            feature_descriptors=[
                # same data range -> so when we perform an outer merge we do not suspect a
                # nan error
                FeatureDescriptor(np.min, 'EDA', f'{250}s', f'{75}s'),
                FeatureDescriptor(np.min, 'EDA', 250 * fs, 75 * fs)
            ]
        )
        assert len(w) == 1
        assert all([issubclass(warn.category, RuntimeWarning) for warn in w])
        assert all(
            ["There are multiple FeatureDescriptor window-stride datatypes" in str(warn)
             for warn in w])

    with warnings.catch_warnings(record=True) as w:
        # generate the warning by adding mixed FeatureDescriptors
        fc.add(FeatureDescriptor(np.std, 'EDA', 250 * fs, 75 * fs))
        assert len(w) == 1
        assert all([issubclass(warn.category, RuntimeWarning) for warn in w])
        assert all(
            ["There are multiple FeatureDescriptor window-stride datatypes" in str(warn)
             for warn in w])

    out = fc.calculate([df_eda, df_tmp], return_df=True)
    assert all(out.notna().sum(axis=0))


### Test vectorized features

def test_basic_vectorized_features(dummy_data):
    fs = 4  # The sample frequency in Hz
    fc = FeatureCollection(
        feature_descriptors=[
            FeatureDescriptor(np.max, "EDA", 250 * fs, 75 * fs),
            FeatureDescriptor(
                FuncWrapper(np.max, output_names="max_", vectorized=True, axis=-1),
                "EDA", 250 * fs, 75 * fs,
            )
        ]
    )
    res = fc.calculate(dummy_data)

    assert len(res) == 2
    assert (len(res[0]) > 1) and (len(res[1]) > 1)
    assert np.all(res[0].index == res[1].index)
    assert np.all(res[0].values == res[1].values)


def test_time_based_vectorized_features(dummy_data):
    fc = FeatureCollection(
        feature_descriptors=[
            FeatureDescriptor(np.max, "EDA", "5min", "3min"),
            FeatureDescriptor(
                FuncWrapper(np.max, output_names="max_", vectorized=True, axis=-1),
                "EDA", "5min", "3min",
            )
        ]
    )
    res = fc.calculate(dummy_data)

    assert len(res) == 2
    assert (len(res[0]) > 1) and (len(res[1]) > 1)
    assert np.all(res[0].index == res[1].index)
    assert np.all(res[0].values == res[1].values)


def test_multiple_outputs_vectorized_features(dummy_data):
    def sum_mean(x, axis):
        s = np.sum(x, axis)
        return s, s / x.shape[axis]

    fs = 4  # The sample frequency in Hz
    fc = FeatureCollection(
        feature_descriptors=[
            FeatureDescriptor(np.sum, "EDA", 250 * fs, 75 * fs),
            FeatureDescriptor(np.mean, "EDA", 250 * fs, 75 * fs),
            FeatureDescriptor(
                FuncWrapper(
                    sum_mean, output_names=["sum_vect", "mean_vect"],
                    vectorized=True, axis=1
                ),
                "EDA", 250 * fs, 75 * fs,
            )
        ]
    )

    res = fc.calculate(dummy_data, return_df=True)

    assert res.shape[1] == 4
<<<<<<< HEAD
    s = "EDA__"; p = "__w=1000"
    assert np.all(res[s+"sum"+p].values == res[s+"sum_vect"+p].values)
    assert np.all(res[s+"mean"+p].values == res[s+"mean_vect"+p].values)
=======
    s = "EDA__";
    p = "__w=1000_s=300"
    assert np.all(res[s + "sum" + p].values == res[s + "sum_vect" + p].values)
    assert np.all(res[s + "mean" + p].values == res[s + "mean_vect" + p].values)
>>>>>>> ea6b59ee


def test_multiple_inputs_vectorized_features(dummy_data):
    def windowed_diff(x1, x2):
        return np.sum(x1, axis=-1) - np.sum(x2, axis=-1)

    fc = FeatureCollection(
        feature_descriptors=[
            FeatureDescriptor(np.sum, "EDA", "5min", "2.5min"),
            FeatureDescriptor(np.sum, "TMP", "5min", "2.5min"),
            FeatureDescriptor(
                FuncWrapper(windowed_diff, vectorized=True),
                ("EDA", "TMP"), "5min", "2.5min"
            )
        ]
    )

    res = fc.calculate(dummy_data, return_df=True)

    assert res.shape[1] == 3
    assert res.shape[0] > 1
<<<<<<< HEAD
    p = "__w=5m"
    manual_diff = res["EDA__sum"+p].values - res["TMP__sum"+p].values
    assert np.all(res["EDA|TMP__windowed_diff"+p].values == manual_diff)
=======
    p = "__w=5m_s=2m30s"
    manual_diff = res["EDA__sum" + p].values - res["TMP__sum" + p].values
    assert np.all(res["EDA|TMP__windowed_diff" + p].values == manual_diff)
>>>>>>> ea6b59ee


### Test feature extraction length


def test_feature_extraction_length_range_index():
    s = pd.Series([0, 1, 2, 3, 4, 5], name="dummy")

    ## Case 1: stride = 1 sample
    fc = FeatureCollection(
        feature_descriptors=[
            FeatureDescriptor(np.min, "dummy", window=3, stride=1),
            FeatureDescriptor(
                FuncWrapper(np.min, output_names="min_", vectorized=True, axis=-1),
                "dummy", window=3, stride=1,
            )
        ]
    )

    res: List[pd.DataFrame]
    res = fc.calculate(s, window_idx="begin")
    assert len(res) == 2
    assert np.all(res[0].index == res[1].index)
    assert np.all(res[0].values == res[1].values)
    assert np.all(res[0].index.values == [0, 1, 2])
    assert np.all(res[0].values.ravel() == [0, 1, 2])

    # -> include final window [3, 4, 5]
    res = fc.calculate(s, window_idx="begin", include_final_window=True)
    assert len(res) == 2
    assert np.all(res[0].index == res[1].index)
    assert np.all(res[0].values == res[1].values)
    assert np.all(res[0].index.values == [0, 1, 2, 3])
    assert np.all(res[0].values.ravel() == [0, 1, 2, 3])

    ##  Case 2: stride = 3 (i.e., tumbling window\)
    # note: no vectorized featuredescriptor as vectorized functions require all 
    # segmented windows to have equal length
    fc = FeatureCollection(FeatureDescriptor(np.min, "dummy", window=3, stride=3))

    res = fc.calculate(s, window_idx="begin")
    assert len(res) == 1
    assert res[0].index == [0]
    assert res[0].values == [0]

    # -> extract on partially empty window (hence no vectorized)
    res = fc.calculate(s, window_idx="begin", include_final_window=True,
                       approve_sparsity=True)
    assert len(res) == 1
    assert np.all(res[0].index == [0, 3])
    assert np.all(res[0].values.ravel() == [0, 3])

    ## Case 3: some more additional testing for tumbling windows
    s = pd.Series(np.arange(10), name="dummy")
    assert len(s) == 10

    fc = FeatureCollection(
        feature_descriptors=[
            FeatureDescriptor(np.max, "dummy", window=2, stride=2),
            FeatureDescriptor(
                FuncWrapper(np.max, output_names="max_", vectorized=True, axis=-1),
                "dummy", window=2, stride=2,
            )
        ]
    )

    res = fc.calculate(s, window_idx="begin")
    assert len(res) == 2
    assert (len(res[0]) == 4) and (len(res[1]) == 4)
    assert np.all(res[0].index == res[1].index)
    assert np.all(res[0].values == res[1].values)
    assert np.all(res[0].index == [0, 2, 4, 6])
    for c in [0, 1]:
        assert np.all(res[c].values.ravel() == [1, 3, 5, 7])

    res = fc.calculate(s, window_idx="begin", include_final_window=True)
    assert len(res) == 2
    assert (len(res[0]) == 5) and (len(res[1]) == 5)
    assert np.all(res[0].index == res[1].index)
    assert np.all(res[0].values == res[1].values)
    assert np.all(res[0].index == [0, 2, 4, 6, 8])
    for c in [0, 1]:
        assert np.all(res[c].values.ravel() == [1, 3, 5, 7, 9])


def test_feature_extraction_length_float_index():
    s = pd.Series([0, 1, 2, 3, 4, 5], name="dummy")
    s.index = [0, 1, 2, 2.5, 3, 4]

    fc = FeatureCollection(FeatureDescriptor(np.min, "dummy", 3, 1))

    res = fc.calculate(s, window_idx="begin", approve_sparsity=True)
    assert len(res) == 1
    assert np.all(res[0].index.values == [0, 1])
    assert np.all(res[0].values.ravel() == [0, 1])

    res = fc.calculate(s, window_idx="begin", include_final_window=True,
                       approve_sparsity=True)
    assert len(res) == 1
    assert np.all(res[0].index.values == [0, 1, 2])
    assert np.all(res[0].values.ravel() == [0, 1, 2])


def test_feature_extraction_length_time_index():
    s = pd.Series([0, 1, 2, 3, 4, 5], name="dummy")
    time_index = pd.date_range("2020-01-01", freq="1h", periods=6)
    s.index = time_index

    fc = FeatureCollection(FeatureDescriptor(np.min, "dummy", "3h", "1h"))

    res = fc.calculate(s, window_idx="begin")
    assert len(res) == 1
    assert np.all(res[0].index.values == time_index[:3])
    assert np.all(res[0].values.ravel() == [0, 1, 2])

    res = fc.calculate(s, window_idx="begin", include_final_window=True)
    assert len(res) == 1
    assert np.all(res[0].index.values == time_index[:4])
    assert np.all(res[0].values.ravel() == [0, 1, 2, 3])


### Test 'error' use-cases


def test_type_error_add_feature_collection(dummy_data):
    fd = FeatureDescriptor(
        function=np.sum,
        series_name="EDA",
        window="5s",
        stride="2.5s",
    )
    fc = FeatureCollection(feature_descriptors=fd)

    with pytest.raises(TypeError):
        fc.add(np.sum)


def test_error_add_feature_collection_same_func_window(dummy_data):
    fd = FeatureDescriptor(np.sum, "EDA", window="5s", stride="2.5s")
    fc = FeatureCollection(feature_descriptors=fd)
    fd2 = FeatureDescriptor(np.sum, "EDA", window="5s", stride="8s")

    with pytest.raises(Exception):
        fc.add(fd2)


def test_one_to_many_error_feature_collection(dummy_data):
    def quantiles(sig: pd.Series) -> Tuple[float, float, float]:
        return np.quantile(sig, q=[0.1, 0.5, 0.9])

    # quantiles should be wrapped in a FuncWrapper
    fd = FeatureDescriptor(quantiles, series_name="EDA", window="5s", stride="2.5s")
    fc = FeatureCollection(fd)

    with pytest.raises(Exception):
        fc.calculate(dummy_data)


def test_one_to_many_wrong_np_funcwrapper_error_feature_collection(dummy_data):
    def quantiles(sig: pd.Series) -> Tuple[float, float, float]:
        return np.quantile(sig, q=[0.1, 0.5, 0.9])

    # Wrong number of output_names in func wrapper
    q_func = FuncWrapper(quantiles, output_names=["q_0.1", "q_0.5"])
    fd = FeatureDescriptor(q_func, series_name="EDA", window="5s", stride="2.5s")
    fc = FeatureCollection(fd)

    with pytest.raises(Exception):
        fc.calculate(dummy_data)


def test_many_to_one_error_feature_collection(dummy_data):
    def abs_mean_diff(sig1: pd.Series, sig2: pd.Series) -> float:
        # Note that this func only works when sig1 and sig2 have the same length
        return np.mean(np.abs(sig1 - sig2))

    # Give wrong nb of series names in tuple
    fd = FeatureDescriptor(
        abs_mean_diff, series_name=("EDA", "TMP", "ACC_x"), window="5s", stride="2.5s"
    )
    fc = FeatureCollection(fd)

    with pytest.raises(Exception):
        fc.calculate(dummy_data)


def test_error_same_output_feature_collection(dummy_data):
    def sum_func(sig: np.ndarray) -> float:
        return sum(sig)

    mfd = MultipleFeatureDescriptors(
        functions=[sum_func, FuncWrapper(np.max), np.min],
        series_names=["EDA", "TMP"],
        windows=["5s", "7s", "5s"],  # Two times 5s
        strides="2.5s",
    )
    with pytest.raises(AssertionError):
        fc = FeatureCollection(feature_descriptors=mfd)


def test_bound_method(dummy_data):
    fc = FeatureCollection(
        feature_descriptors=[
            MultipleFeatureDescriptors(
                windows=[480, 1000],
                strides=480,
                functions=[np.mean, np.min, np.max, np.std],
                series_names=["TMP", "EDA"],
            )
        ]
    )

    df_tmp = dummy_data["TMP"].reset_index(drop=True)
    df_eda = dummy_data["EDA"].reset_index(drop=True).astype(float)
    df_tmp.index += 2

    for bound_method in ["inner", "outer", "inner-outer"]:
        fc.calculate(
            [df_tmp, df_eda],
            window_idx="middle",
            return_df=True,
            approve_sparsity=True,
            bound_method=bound_method,
        )

    with pytest.raises(ValueError):
        fc.calculate(
            [df_tmp, df_eda],
            window_idx="end",
            return_df=True,
            bound_method="invalid name",
        )


def test_bound_method_uneven_index_numeric(dummy_data):
    fc = FeatureCollection(
        feature_descriptors=[
            MultipleFeatureDescriptors(
                windows=1000,
                strides=500,
                functions=[np.min, np.max],
                series_names=["TMP", "EDA"],
            )
        ]
    )

    df_tmp_ = dummy_data["TMP"].reset_index(drop=True)
    df_eda_ = dummy_data["EDA"].reset_index(drop=True)
    df_eda_.index = df_eda_.index.astype(float)
    df_eda_.index += 2.33

    latest_start = df_eda_.index[0]
    earliest_start = df_tmp_.index[0]

    out_inner = fc.calculate(
        [df_tmp_, df_eda_], bound_method="inner", window_idx="begin", return_df=True
    )
    assert out_inner.index[0] == latest_start

    out_outer = fc.calculate(
        [df_tmp_, df_eda_], bound_method="outer", window_idx="begin", return_df=True
    )
    assert out_outer.index[0] == earliest_start


def test_bound_method_uneven_index_datetime(dummy_data):
    fc = FeatureCollection(
        feature_descriptors=[
            MultipleFeatureDescriptors(
                windows="5min",
                strides="3min",
                functions=[np.min, np.max],
                series_names=["TMP", "EDA"],
            )
        ]
    )

    df_tmp = dummy_data["TMP"]
    df_eda = dummy_data["EDA"]
    df_eda.index += pd.Timedelta(seconds=10)

    latest_start = df_eda.index[0]
    earliest_start = df_tmp.index[0]

    out_inner = fc.calculate(
        [df_tmp, df_eda], bound_method="inner", window_idx="begin", return_df=True
    )
    assert out_inner.index[0] == latest_start

    out_outer = fc.calculate(
        [df_tmp, df_eda], bound_method="outer", window_idx="begin", return_df=True
    )
    assert out_outer.index[0] == earliest_start


def test_bound_method_uneven_index_datetime_sequence(dummy_data):
    fc = FeatureCollection(
        feature_descriptors=[
            MultipleFeatureDescriptors(
                windows=300,  # Sample based -> TimeIndexSampleStridedRolling
                strides=180,
                functions=[np.min, np.max],
                series_names=["TMP", "EDA"],
            )
        ]
    )

    df_tmp = dummy_data["TMP"]
    df_eda = dummy_data["EDA"]
    df_eda.index += pd.Timedelta(seconds=10)

    latest_start = df_eda.index[0]
    earliest_start = df_tmp.index[0]

    out_inner = fc.calculate(
        [df_tmp, df_eda], bound_method="inner", window_idx="begin", return_df=True
    )
    assert out_inner.index[0] == latest_start

    out_outer = fc.calculate(
        [df_tmp, df_eda], bound_method="outer", window_idx="begin", return_df=True
    )
    assert out_outer.index[0] == earliest_start


def test_not_sorted_fc(dummy_data):
    fc = FeatureCollection(
        feature_descriptors=[
            MultipleFeatureDescriptors(
                windows=[480, 1000],
                strides=480,
                functions=[np.min, np.max],
                series_names=["TMP", "EDA"],
            )
        ]
    )

    df_tmp = dummy_data["TMP"].reset_index(drop=True)
    df_eda = dummy_data["EDA"].reset_index(drop=True).sample(frac=1)
    assert not df_eda.index.is_monotonic_increasing
    out = fc.calculate([df_tmp, df_eda], window_idx="end", return_df=True)
    assert not df_eda.index.is_monotonic_increasing

    df_eda.index = df_eda.index.astype(float)
    assert not df_eda.index.is_monotonic_increasing
    out = fc.calculate([df_tmp, df_eda], window_idx="end", return_df=True)
    assert not df_eda.index.is_monotonic_increasing


def test_serialization(dummy_data):
    fc = FeatureCollection(
        feature_descriptors=[
            MultipleFeatureDescriptors(
                windows=[480, 1000],
                strides=480,
                functions=[np.mean, np.min, np.max, np.std],
                series_names=["TMP", "EDA"],
            )
        ]
    )

    df_tmp = dummy_data["TMP"].reset_index(drop=True)
    df_eda = dummy_data["EDA"].reset_index(drop=True)
    out = fc.calculate([df_tmp, df_eda], return_df=True)
    col_order = out.columns

    save_path = Path("featurecollection.pkl")
    if save_path.exists():
        os.remove(save_path)
    assert not save_path.exists()
    fc.serialize(save_path)
    assert save_path.exists() and save_path.is_file()

    fc_deserialized = dill.load(open(save_path, "rb"))
    out_deserialized = fc_deserialized.calculate([df_tmp, df_eda], return_df=True)
    assert np.allclose(
        out[col_order].values, out_deserialized[col_order].values, equal_nan=True
    )
    os.remove(save_path)


def test_vectorized_irregularly_sampled_data(dummy_data):
    fc = FeatureCollection(
        feature_descriptors=FeatureDescriptor(
            FuncWrapper(np.std, vectorized=True, axis=1),
            "EDA", window="5min", stride="3s"
        )
    )

    df_eda = dummy_data["EDA"].dropna()
    df_eda.iloc[[3 + 66 * i for i in range(5)]] = np.nan
    df_eda = df_eda.dropna()

    assert len(df_eda) < len(dummy_data["EDA"].dropna())

    # Fails bc of irregularly sampled data
    # -> is a strict requirement to apply a vectorized feature function
    with pytest.raises(Exception):
        fc.calculate(df_eda)


def test_vectorized_multiple_asynchronous_strides(dummy_data):
    fc = FeatureCollection(
        feature_descriptors=FeatureDescriptor(
            FuncWrapper(np.std, vectorized=True, axis=1),
            "EDA", window="5min", stride=["3s", "5s"]
        )
    )

    df_eda = dummy_data["EDA"].dropna()

    # Fails bc of multiple asynchronous strides (resulting in different step sizes between the windows)
    # -> is a strict requirement to apply a vectorized feature function
    with pytest.raises(Exception):
        fc.calculate(df_eda)


def test_error_pass_stride_and_setpoints_calculate(dummy_data):
    setpoints = [0, 5, 7, 10]
    setpoints = dummy_data.index[setpoints].values
    fc = FeatureCollection(
        FeatureDescriptor(np.min, "EDA", window="5min", stride="3min")
    )

    with pytest.raises(Exception):
        fc.calculate(dummy_data["EDA"], stride="3min", setpoints=setpoints)<|MERGE_RESOLUTION|>--- conflicted
+++ resolved
@@ -187,13 +187,8 @@
     fc_str: str = fc.__repr__()
     assert "EDA|TMP" in fc_str
     assert (
-<<<<<<< HEAD
         fc_str
         == "EDA|TMP: (\n\twin: 30s   : [\n\t\tFeatureDescriptor - func: FuncWrapper(corr, ['corrcoef'], {})    stride: ['30s'],\n\t]\n)\n"
-=======
-            fc_str
-            == "EDA|TMP: (\n\twin: 30s   , stride: 30s: [\n\t\tFeatureDescriptor - func: FuncWrapper(corr, ['corrcoef'], {}),\n\t]\n)\n"
->>>>>>> ea6b59ee
     )
 
     out = fc.calculate(dummy_data, n_jobs=1, return_df=True)
@@ -1001,16 +996,9 @@
     res = fc.calculate(dummy_data, return_df=True)
 
     assert res.shape[1] == 4
-<<<<<<< HEAD
     s = "EDA__"; p = "__w=1000"
     assert np.all(res[s+"sum"+p].values == res[s+"sum_vect"+p].values)
     assert np.all(res[s+"mean"+p].values == res[s+"mean_vect"+p].values)
-=======
-    s = "EDA__";
-    p = "__w=1000_s=300"
-    assert np.all(res[s + "sum" + p].values == res[s + "sum_vect" + p].values)
-    assert np.all(res[s + "mean" + p].values == res[s + "mean_vect" + p].values)
->>>>>>> ea6b59ee
 
 
 def test_multiple_inputs_vectorized_features(dummy_data):
@@ -1032,15 +1020,9 @@
 
     assert res.shape[1] == 3
     assert res.shape[0] > 1
-<<<<<<< HEAD
     p = "__w=5m"
     manual_diff = res["EDA__sum"+p].values - res["TMP__sum"+p].values
     assert np.all(res["EDA|TMP__windowed_diff"+p].values == manual_diff)
-=======
-    p = "__w=5m_s=2m30s"
-    manual_diff = res["EDA__sum" + p].values - res["TMP__sum" + p].values
-    assert np.all(res["EDA|TMP__windowed_diff" + p].values == manual_diff)
->>>>>>> ea6b59ee
 
 
 ### Test feature extraction length
